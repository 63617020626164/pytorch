#include <ATen/ATen.h>
#include <ATen/core/op_registration/op_registration.h>
#include <ATen/core/stack.h>

using Stack = std::vector<c10::IValue>;
using at::Scalar;
using at::Tensor;
using torch::jit::drop;
using torch::jit::last;
using torch::jit::pack;
using torch::jit::peek;
using torch::jit::pop;
using torch::jit::push;

namespace {
at::Tensor toOptionalTensor(const c10::IValue& v) {
  if (v.isNone()) {
    return at::Tensor();
  }
  return v.toTensor();
}

at::Tensor optional_to_tensor(c10::optional<at::Tensor> v) {
  return v.has_value() ? *v : at::Tensor();
}

void _convolution_kernel(const c10::OperatorHandle& op, Stack* stack) {
#ifdef USE_STATIC_DISPATCH
  at::AutoNonVariableTypeMode non_var_type_mode(true);
#endif
  auto result_ = at::_convolution(
      (std::move(peek(*stack, 0, 12))).toTensor(),
      (std::move(peek(*stack, 1, 12))).toTensor(),
      toOptionalTensor((std::move(peek(*stack, 2, 12)))),
      (std::move(peek(*stack, 3, 12))).toIntVector(),
      (std::move(peek(*stack, 4, 12))).toIntVector(),
      (std::move(peek(*stack, 5, 12))).toIntVector(),
      (std::move(peek(*stack, 6, 12))).toBool(),
      (std::move(peek(*stack, 7, 12))).toIntVector(),
      (std::move(peek(*stack, 8, 12))).toInt(),
      (std::move(peek(*stack, 9, 12))).toBool(),
      (std::move(peek(*stack, 10, 12))).toBool(),
      (std::move(peek(*stack, 11, 12))).toBool());
  drop(*stack, 12);
  pack(*stack, std::move(result_));
}

void conv2d_kernel(const c10::OperatorHandle& op, Stack* stack) {
#ifdef USE_STATIC_DISPATCH
  at::AutoNonVariableTypeMode non_var_type_mode(true);
#endif
  auto result_ = at::conv2d(
      (std::move(peek(*stack, 0, 7))).toTensor(),
      (std::move(peek(*stack, 1, 7))).toTensor(),
      toOptionalTensor((std::move(peek(*stack, 2, 7)))),
      (std::move(peek(*stack, 3, 7))).toIntVector(),
      (std::move(peek(*stack, 4, 7))).toIntVector(),
      (std::move(peek(*stack, 5, 7))).toIntVector(),
      (std::move(peek(*stack, 6, 7))).toInt());
  drop(*stack, 7);
  pack(*stack, std::move(result_));
}

<<<<<<< HEAD
=======
void view_kernel(const c10::OperatorHandle& op, Stack* stack) {
#ifdef USE_STATIC_DISPATCH
  at::AutoNonVariableTypeMode non_var_type_mode(true);
#endif
  auto result_ = ((std::move(peek(*stack, 0, 2))).toTensor())
                     .view((std::move(peek(*stack, 1, 2))).toIntVector());
  drop(*stack, 2);
  pack(*stack, std::move(result_));
}

void permute_kernel(const c10::OperatorHandle& op, Stack* stack) {
  auto result_ = ((std::move(peek(*stack, 0, 2))).toTensor())
                     .permute((std::move(peek(*stack, 1, 2))).toIntVector());
  drop(*stack, 2);
  pack(*stack, std::move(result_));
}

void cat_kernel(const c10::OperatorHandle& op, Stack* stack) {
  auto result_ = at::cat(
      (std::move(peek(*stack, 0, 2))).toTensorVector(),
      (std::move(peek(*stack, 1, 2))).toInt());
  drop(*stack, 2);
  pack(*stack, std::move(result_));
}

>>>>>>> 355e97de
void __is__kernel(const c10::OperatorHandle& op, Stack* stack) {
  c10::IValue self, obj;
  pop(*stack, self, obj);
  push(*stack, self.is(obj));
}

void __isnot__kernel(const c10::OperatorHandle& op, Stack* stack) {
  c10::IValue self, obj;
  pop(*stack, self, obj);
  push(*stack, !self.is(obj));
}

void log_softmax_kernel(const c10::OperatorHandle& op, Stack* stack) {
  auto result_ = at::log_softmax(
      (std::move(peek(*stack, 0, 3))).toTensor(),
      (std::move(peek(*stack, 1, 3))).toInt(),
      (std::move(peek(*stack, 2, 3))).toOptional<c10::ScalarType>());
  drop(*stack, 3);
  pack(*stack, std::move(result_));
}

void quantize_per_tensor_kernel(const c10::OperatorHandle& op, Stack* stack) {
  auto result_ = at::quantize_per_tensor(
      (std::move(peek(*stack, 0, 4))).toTensor(),
      (std::move(peek(*stack, 1, 4))).toDouble(),
      (std::move(peek(*stack, 2, 4))).toInt(),
      (std::move(peek(*stack, 3, 4))).to<c10::ScalarType>());
  drop(*stack, 4);
  pack(*stack, std::move(result_));
}

void softmax_kernel(const c10::OperatorHandle& op, Stack* stack) {
  auto result_ = at::softmax(
      (std::move(peek(*stack, 0, 3))).toTensor(),
      (std::move(peek(*stack, 1, 3))).toInt(),
      (std::move(peek(*stack, 2, 3))).toOptional<c10::ScalarType>());
  drop(*stack, 3);
  pack(*stack, std::move(result_));
}

void upsample_nearest2d_kernel(const c10::OperatorHandle& op, Stack* stack) {
  auto result_ = at::upsample_nearest2d(
      (std::move(peek(*stack, 0, 4))).toTensor(),
      (std::move(peek(*stack, 1, 4))).toIntVector(),
      (std::move(peek(*stack, 2, 4))).toOptional<double>(),
      (std::move(peek(*stack, 3, 4))).toOptional<double>());
  drop(*stack, 4);
  pack(*stack, std::move(result_));
}

void warn_kernel(const c10::OperatorHandle& op, Stack* stack) {
  drop(*stack, 1);
  pop(*stack);
}

void tupleunpack_kernel(const c10::OperatorHandle& op, Stack* stack) {
  auto tuple = pop(*stack).toTuple();
  stack->insert(
      stack->end(), tuple->elements().begin(), tuple->elements().end());
}

void format_kernel(const c10::OperatorHandle& op, Stack* stack) {
  size_t num_inputs = pop(*stack).toInt();
  auto format = peek(*stack, 0, num_inputs).toStringRef();
  auto args = last(*stack, num_inputs - 1);
  std::stringstream ss;
  for (size_t begin = 0, used_args = 0; true; ++used_args) {
    size_t loc = format.find("{}", begin);
    if (loc == std::string::npos) {
      ss << format.substr(begin);
      break;
    }
    ss << format.substr(begin, loc - begin);
    if (used_args >= args.size()) {
      AT_ERROR("Too few arguments for format string: ", format);
    }
    ss << args[used_args];
    begin = loc + 2;
  }

  drop(*stack, num_inputs);
  push(*stack, ss.str());
}

void to_dtype_kernel(const c10::OperatorHandle& op, Stack* stack) {
  auto result_ =
      ((std::move(peek(*stack, 0, 5))).toTensor())
          .to((std::move(peek(*stack, 1, 5))).toScalarType(),
              (std::move(peek(*stack, 2, 5))).toBool(),
              (std::move(peek(*stack, 3, 5))).toBool(),
              (std::move(peek(*stack, 4, 5))).toOptional<c10::MemoryFormat>());
  drop(*stack, 5);
  pack(*stack, std::move(result_));
}

void to_device_kernel(const c10::OperatorHandle& op, Stack* stack) {
  auto result_ =
      ((std::move(peek(*stack, 0, 6))).toTensor())
          .to((std::move(peek(*stack, 1, 6))).toDevice(),
              (std::move(peek(*stack, 2, 6))).toScalarType(),
              (std::move(peek(*stack, 3, 6))).toBool(),
              (std::move(peek(*stack, 4, 6))).toBool(),
              (std::move(peek(*stack, 5, 6))).toOptional<c10::MemoryFormat>());
  drop(*stack, 6);
  pack(*stack, std::move(result_));
}

void full_op_kernel(const c10::OperatorHandle& op, Stack* stack) {
  const auto options =
      c10::TensorOptions()
          .dtype((std::move(peek(*stack, 2, 6))).toOptional<c10::ScalarType>())
          .layout((std::move(peek(*stack, 3, 6))).toOptional<c10::Layout>())
          .device((std::move(peek(*stack, 4, 6))).toOptional<c10::Device>())
          .pinned_memory((std::move(peek(*stack, 5, 6))).toOptional<bool>());
  auto result_ = at::full(
      (std::move(peek(*stack, 0, 6))).toIntVector(),
      (std::move(peek(*stack, 1, 6))).toScalar(),
      options);
  drop(*stack, 6);
  pack(*stack, std::move(result_));
}

int64_t normalizeIndex(int64_t idx, int64_t list_size) {
  if (idx < 0) {
    // Handle negative indexing
    idx = list_size + idx;
  }
  return idx;
}

void TupleIndex_kernel(const c10::OperatorHandle& op, Stack* stack) {
  int64_t index = pop(*stack).toInt();
  auto tuple = pop(*stack).toTuple();
  auto norm_index = normalizeIndex(index, tuple->elements().size());
  if (norm_index < 0 ||
      norm_index > static_cast<int64_t>(tuple->elements().size())) {
    throw std::out_of_range("Tuple list index out of range");
  }
  pack(*stack, tuple->elements()[norm_index]);
}

void pop_kernel(const c10::OperatorHandle& op, Stack* stack) {
  pop(*stack);
}

template <typename T>
void listAppend(const c10::OperatorHandle& op, Stack* stack) {
  T el = pop(*stack).to<T>();
  c10::List<T> list = pop(*stack).to<c10::List<T>>();

  list.push_back(std::move(el));
  push(*stack, std::move(list));
}

static auto registry =
    torch::RegisterOperators()
        .op("_aten::add.Tensor",
            torch::RegisterOperators::options().kernel(
                c10::DispatchKey::CPU,
                [](at::Tensor a, at::Tensor b, at::Scalar c) -> at::Tensor {
                  return at::add(a, b, c);
                }))
        .op("_aten::sub.Tensor",
            torch::RegisterOperators::options().kernel(
                c10::DispatchKey::CPU,
                [](at::Tensor a, at::Tensor b, at::Scalar c) -> at::Tensor {
                  return at::sub(a, b, c);
                }))
        .op("_aten::add.Scalar",
            torch::RegisterOperators::options().kernel(
                c10::DispatchKey::CPU,
                [](at::Tensor a, at::Scalar b, at::Scalar c) -> at::Tensor {
                  return at::add(a, b, c);
                }))
        .op("_aten::add_.Tensor",
            torch::RegisterOperators::options().kernel(
                c10::DispatchKey::CPU,
                [](at::Tensor a, at::Tensor b, at::Scalar c) -> at::Tensor {
                  return at::add(a, b, c);
                }))
        .op("_aten::adaptive_avg_pool2d",
            torch::RegisterOperators::options().catchAllKernel(
                [](at::Tensor a, c10::List<int64_t> b) -> at::Tensor {
#ifdef USE_STATIC_DISPATCH
                  at::AutoNonVariableTypeMode non_var_type_mode(true);
#endif
                  return at::adaptive_avg_pool2d(a, b.vec());
                }))
        .op("_aten::mm",
            torch::RegisterOperators::options().kernel(
                c10::DispatchKey::CPU,
                [](at::Tensor a, at::Tensor b) -> at::Tensor {
                  return at::mm(a, b);
                }))
        .op("_aten::_convolution(Tensor input, Tensor weight, Tensor? bias, int[] stride, int[] padding, int[] dilation, bool transposed, int[] output_padding, int groups, bool benchmark, bool deterministic, bool cudnn_enabled) -> Tensor",
            torch::RegisterOperators::options().kernel<&_convolution_kernel>(
                c10::DispatchKey::CPU))
        .op("_aten::conv2d(Tensor input, Tensor weight, Tensor? bias=None, int[2] stride=1, int[2] padding=0, int[2] dilation=1, int groups=1) -> Tensor",
            torch::RegisterOperators::options().kernel<&conv2d_kernel>(
                c10::DispatchKey::CPU))
        .op("_aten::batch_norm",
            torch::RegisterOperators::options().kernel(
                c10::DispatchKey::CPU,
                [](at::Tensor input,
                   c10::optional<at::Tensor> weight,
                   c10::optional<at::Tensor> bias,
                   c10::optional<at::Tensor> running_mean,
                   c10::optional<at::Tensor> running_var,
                   bool training,
                   double momentum,
                   double eps,
                   bool cudnn_enabled) {
                  return at::batch_norm(
                      input,
                      optional_to_tensor(weight),
                      optional_to_tensor(bias),
                      optional_to_tensor(running_mean),
                      optional_to_tensor(running_var),
                      training,
                      momentum,
                      eps,
                      cudnn_enabled);
                }))
        .op("_aten::max_pool2d_with_indices(Tensor self, int[2] kernel_size, int[2] stride=[], int[2] padding=0, int[2] dilation=1, bool ceil_mode=False) -> (Tensor, Tensor)",
            torch::RegisterOperators::options().kernel(
                c10::DispatchKey::CPU,
                [](const Tensor& self,
                   c10::List<int64_t> kernel_size,
                   c10::List<int64_t> stride,
                   c10::List<int64_t> padding,
                   c10::List<int64_t> dilation,
                   bool ceil_mode) {
#ifdef USE_STATIC_DISPATCH
                  at::AutoNonVariableTypeMode non_var_type_mode(true);
#endif
                  return at::max_pool2d_with_indices(
                      self,
                      kernel_size.vec(),
                      stride.vec(),
                      padding.vec(),
                      dilation.vec(),
                      ceil_mode);
                }))
        .op("_aten::max_pool2d(Tensor self, int[2] kernel_size, int[2] stride=[], int[2] padding=0, int[2] dilation=1, bool ceil_mode=False) -> Tensor",
            torch::RegisterOperators::options().kernel(
                c10::DispatchKey::CPU,
                [](const Tensor& self,
                   c10::List<int64_t> kernel_size,
                   c10::List<int64_t> stride,
                   c10::List<int64_t> padding,
                   c10::List<int64_t> dilation,
                   bool ceil_mode = false) {
#ifdef USE_STATIC_DISPATCH
                  at::AutoNonVariableTypeMode non_var_type_mode(true);
#endif
                  return at::max_pool2d(
                      self,
                      kernel_size.vec(),
                      stride.vec(),
                      padding.vec(),
                      dilation.vec(),
                      ceil_mode);
                }))
        .op("_aten::threshold",
            torch::RegisterOperators::options().kernel(
                c10::DispatchKey::CPU,
                [](at::Tensor self, at::Scalar threshold, at::Scalar value) {
                  return at::threshold_(self, threshold, value);
                }))
        .op("_aten::relu(Tensor self) -> Tensor",
            torch::RegisterOperators::options().kernel(
                c10::DispatchKey::CPU,
                [](const Tensor& self) {

#ifdef USE_STATIC_DISPATCH
                  at::AutoNonVariableTypeMode non_var_type_mode(true);
#endif
                  return at::relu(self);
                }))
        .op("_aten::relu_",
            torch::RegisterOperators::options().kernel(
                c10::DispatchKey::CPU,
                [](at::Tensor a) -> at::Tensor { return at::relu_(a); }))
        .op("_aten::t(Tensor(a) self) -> Tensor(a)",
            torch::RegisterOperators::options()
                .kernel(
                    c10::DispatchKey::CPU,
                    [](const Tensor& self) {

#ifdef USE_STATIC_DISPATCH
                      at::AutoNonVariableTypeMode non_var_type_mode(true);
#endif
                      return at::t(self);
                    })
                .aliasAnalysis(c10::AliasAnalysisKind::FROM_SCHEMA))
        .op("_aten::size.int",
            torch::RegisterOperators::options().catchAllKernel(
                [](at::Tensor a, int64_t dim) -> int64_t {
                  return at::size(a, dim);
                }))
        .op("_aten::addmm(Tensor self, Tensor mat1, Tensor mat2, *, Scalar beta=1, Scalar alpha=1) -> Tensor",
            torch::RegisterOperators::options().kernel(
                c10::DispatchKey::CPU,
                [](const Tensor& self,
                   const Tensor& mat1,
                   const Tensor& mat2,
                   Scalar beta,
                   Scalar alpha) {

<<<<<<< HEAD
  #ifdef USE_STATIC_DISPATCH
  at::AutoNonVariableTypeMode non_var_type_mode(true);
  #endif
  return at::addmm(self, mat1, mat2, beta, alpha);
  })
).op(
  "_aten::view(Tensor(a) self, int[] size) -> Tensor(a)",
  torch::RegisterOperators::options()
    .kernel(c10::DispatchKey::CPUTensorId,
    [] (const Tensor& self, c10::ArrayRef<int64_t> size) {
      #ifdef USE_STATIC_DISPATCH
        at::AutoNonVariableTypeMode non_var_type_mode(true);
      #endif
      return self.view(size);
    })
    .aliasAnalysis(c10::AliasAnalysisKind::FROM_SCHEMA)
).op(
  "_aten::dim",
  torch::RegisterOperators::options().kernel(c10::DispatchKey::CPUTensorId,
  [](at::Tensor a) -> int64_t {
   return a.dim();
  })
).op(
  "_aten::eq",
  torch::RegisterOperators::options().catchAllKernel(
    [](int64_t a, int64_t b) -> bool {
      return a == b;
    })
).op(
  "_aten::log_softmax",
  torch::RegisterOperators::options().kernel(c10::DispatchKey::CPUTensorId,
  [](at::Tensor a, int64_t b, c10::optional<int64_t> c) -> at::Tensor {
    if (c.has_value()) {
     return at::log_softmax(a, b, static_cast<c10::ScalarType>(c.value()));
    } else {
     return at::log_softmax(a, b);
    }
  })
).op(
  "_aten::flatten.using_ints(Tensor self, int start_dim=0, int end_dim=-1) -> Tensor",
  torch::RegisterOperators::options().kernel(c10::DispatchKey::CPUTensorId,
  [](const Tensor & self, int64_t start_dim, int64_t end_dim) {
  #ifdef USE_STATIC_DISPATCH
     at::AutoNonVariableTypeMode non_var_type_mode(true);
  #endif
     return at::flatten(self, start_dim, end_dim);
  })
).op(
  "_prim::NumToTensor",
  torch::RegisterOperators::options().catchAllKernel(
  [](at::Scalar s) -> at::Tensor {
      return at::scalar_to_tensor(s);
  })
).op(
  // Dummy operator that does nothing. Used to reserve a location of an operator table.
  "_prim::ListConstruct.int",
  torch::RegisterOperators::options().catchAllKernel(
  []() {
  })
).op(
  "_prim::ListConstruct.float",
  torch::RegisterOperators::options().catchAllKernel(
  []() {
  })
).op(
  "_prim::ListConstruct.bool",
  torch::RegisterOperators::options().catchAllKernel(
  []() {
  })
).op(
  "_prim::ListConstruct.Tensor",
  torch::RegisterOperators::options().catchAllKernel(
  []() {
  })
).op(
  "_prim::ListConstruct.generic",
  torch::RegisterOperators::options().catchAllKernel(
  []() {
  })

// Pytext operators
).op(
  "_aten::embedding(Tensor weight, Tensor indices, int padding_idx=-1, bool scale_grad_by_freq=False, bool sparse=False) -> Tensor",
  torch::RegisterOperators::options().kernel(c10::DispatchKey::CPUTensorId,
  [](const Tensor & weight, const Tensor & indices, int64_t padding_idx, bool scale_grad_by_freq, bool sparse) {
     return at::embedding(weight, indices, padding_idx, scale_grad_by_freq, sparse);
  })
).op(
  "_aten::dropout(Tensor input, float p, bool train) -> Tensor",
  torch::RegisterOperators::options().kernel(c10::DispatchKey::CPUTensorId,
  [](const Tensor & input, double p, bool train) {
     return at::dropout(input, p, train);
  })
).op(
  "_aten::feature_dropout(Tensor input, float p, bool train) -> Tensor",
  torch::RegisterOperators::options().kernel(c10::DispatchKey::CPUTensorId,
  [](const Tensor & input, double p, bool train) {
     return at::feature_dropout(input, p, train);
  })
).op(
  "_aten::permute(Tensor(a) self, int[] dims) -> Tensor(a)",
  torch::RegisterOperators::options()
    .kernel(c10::DispatchKey::CPUTensorId,
      [](const Tensor& self, c10::ArrayRef<int64_t> dims) {
        return self.permute(dims);
      })
    .aliasAnalysis(c10::AliasAnalysisKind::FROM_SCHEMA)
).op(
  "_aten::matmul(Tensor self, Tensor other) -> Tensor",
  torch::RegisterOperators::options().kernel(c10::DispatchKey::CPUTensorId,
  [](const Tensor & self, const Tensor & other) {
     return at::matmul(self, other);
  })
).op(
  "_aten::mul.Tensor(Tensor self, Tensor other) -> Tensor",
  torch::RegisterOperators::options().kernel(c10::DispatchKey::CPUTensorId,
  [](const Tensor & self, const Tensor & other) {
     return at::mul(self, other);
  })
).op(
  "_aten::upsample_nearest2d(Tensor self, int[2] output_size, float? scales_h=None, float? scales_w=None) -> Tensor",
  torch::RegisterOperators::options().kernel<&upsample_nearest2d_kernel>(c10::DispatchKey::CPUTensorId)
).op(
  "_aten::tanh(Tensor self) -> Tensor",
  torch::RegisterOperators::options().kernel(c10::DispatchKey::CPUTensorId,
  [](const Tensor & self) {
     return at::tanh(self);
  })
).op(
  "_aten::max.dim(Tensor self, int dim, bool keepdim=False) -> (Tensor values, Tensor indices)",
  torch::RegisterOperators::options().kernel(c10::DispatchKey::CPUTensorId,
  [](const Tensor & self, int64_t dim, bool keepdim) {
     return at::max(self, dim, keepdim);
  })
).op(
  "_aten::cat(Tensor[] tensors, int dim=0) -> Tensor",
  torch::RegisterOperators::options().kernel(c10::DispatchKey::CPUTensorId,
  [] (c10::ArrayRef<Tensor> tensors, int64_t dim) {
    return at::cat(tensors, dim);
  })
).op(
  "_aten::__is__(t1 self, t2 obj) -> bool",
  torch::RegisterOperators::options().catchAllKernel<&__is__kernel>()
).op(
  "_aten::__isnot__(t1 self, t2 obj) -> bool",
  torch::RegisterOperators::options().catchAllKernel<&__isnot__kernel>()
).op(
  "_aten::log_softmax.int(Tensor self, int dim, ScalarType? dtype=None) -> Tensor",
  torch::RegisterOperators::options().kernel<&log_softmax_kernel>(c10::DispatchKey::CPUTensorId)
).op(
  "_aten::softmax.int(Tensor self, int dim, ScalarType? dtype=None) -> Tensor",
  torch::RegisterOperators::options().kernel<&softmax_kernel>(c10::DispatchKey::CPUTensorId)
).op(
  "_aten::softplus(Tensor self, Scalar beta=1, Scalar threshold=20) -> Tensor",
  torch::RegisterOperators::options().kernel(c10::DispatchKey::CPUTensorId,
  [](const Tensor& self, Scalar beta, Scalar threshold) {
    return at::softplus(self, beta, threshold);
  })
).op(
  "_aten::warn() -> void",
  torch::RegisterOperators::options().catchAllKernel<&warn_kernel>()
).op(
  "_prim::unchecked_cast",
  torch::RegisterOperators::options().catchAllKernel(
  []() {
  })
).op(
  "_prim::TupleConstruct",
  torch::RegisterOperators::options().catchAllKernel(
  []() {
  })
).op(
  "_prim::TupleUnpack(any self) -> any",
  torch::RegisterOperators::options().catchAllKernel<&tupleunpack_kernel>()
).op(
  "_aten::format(str self, ...) -> str",
  torch::RegisterOperators::options().catchAllKernel<&format_kernel>()
      .aliasAnalysis(c10::AliasAnalysisKind::FROM_SCHEMA)
).op(
  "_aten::append.Tensor(Tensor self) -> void",
  torch::RegisterOperators::options().kernel<&listAppend<at::Tensor>>(c10::DispatchKey::CPUTensorId)
).op(
  "_aten::append.int(int self) -> void",
  torch::RegisterOperators::options().catchAllKernel<&listAppend<int64_t>>()
  // Segmentation
).op(
  "_aten::sigmoid(Tensor self) -> Tensor",
  torch::RegisterOperators::options().kernel(c10::DispatchKey::CPUTensorId,
  [](const Tensor & self) {
     return at::sigmoid(self);
  })
).op(torch::RegisterOperators::options()
    .schema("_aten::to.dtype(Tensor self, ScalarType dtype, bool non_blocking=False, bool copy=False, MemoryFormat? memory_format=None) -> Tensor")
    .kernel<&to_dtype_kernel>(c10::DispatchKey::CPUTensorId)
    .aliasAnalysis(c10::AliasAnalysisKind::FROM_SCHEMA))
.op(torch::RegisterOperators::options()
    .schema("_prim::TupleIndex(any self, int index) -> any")
    .catchAllKernel<&TupleIndex_kernel>())
.op(torch::RegisterOperators::options()
    .schema("_prim::RaiseException(str msg) -> ()")
    .kernel<&pop_kernel>(c10::DispatchKey::CPUTensorId)
    .aliasAnalysis(c10::AliasAnalysisKind::FROM_SCHEMA))
    ;
}
=======
#ifdef USE_STATIC_DISPATCH
                  at::AutoNonVariableTypeMode non_var_type_mode(true);
#endif
                  return at::addmm(self, mat1, mat2, beta, alpha);
                }))
        .op("_aten::view(Tensor(a) self, int[] size) -> Tensor(a)",
            torch::RegisterOperators::options()
                .kernel<&view_kernel>(c10::DispatchKey::CPU)
                .aliasAnalysis(c10::AliasAnalysisKind::FROM_SCHEMA))
        .op("_aten::dim",
            torch::RegisterOperators::options().kernel(
                c10::DispatchKey::CPU,
                [](at::Tensor a) -> int64_t { return a.dim(); }))
        .op("_aten::eq",
            torch::RegisterOperators::options().catchAllKernel(
                [](int64_t a, int64_t b) -> bool { return a == b; }))
        .op("_aten::log_softmax",
            torch::RegisterOperators::options().kernel(
                c10::DispatchKey::CPU,
                [](at::Tensor a, int64_t b, c10::optional<int64_t> c)
                    -> at::Tensor {
                  if (c.has_value()) {
                    return at::log_softmax(
                        a, b, static_cast<c10::ScalarType>(c.value()));
                  } else {
                    return at::log_softmax(a, b);
                  }
                }))
        .op("_aten::flatten.using_ints(Tensor self, int start_dim=0, int end_dim=-1) -> Tensor",
            torch::RegisterOperators::options().catchAllKernel(
                [](const Tensor& self, int64_t start_dim, int64_t end_dim) {
#ifdef USE_STATIC_DISPATCH
                  at::AutoNonVariableTypeMode non_var_type_mode(true);
#endif
                  return at::flatten(self, start_dim, end_dim);
                }))
        .op("_prim::NumToTensor",
            torch::RegisterOperators::options().catchAllKernel(
                [](at::Scalar s) -> at::Tensor {
                  return at::scalar_to_tensor(s);
                }))
        .op("_prim::NumToTensor.Scalar",
            torch::RegisterOperators::options().catchAllKernel(
                [](at::Scalar s) -> at::Tensor {
                  return at::scalar_to_tensor(s);
                }))
        .op(
            // Dummy operator that does nothing. Used to reserve a location of
            // an operator table.
            "_prim::ListConstruct.int",
            torch::RegisterOperators::options().catchAllKernel([]() {}))
        .op("_prim::ListConstruct.float",
            torch::RegisterOperators::options().catchAllKernel([]() {}))
        .op("_prim::ListConstruct.bool",
            torch::RegisterOperators::options().catchAllKernel([]() {}))
        .op("_prim::ListConstruct.Tensor",
            torch::RegisterOperators::options().catchAllKernel([]() {}))
        .op("_prim::ListConstruct.generic",
            torch::RegisterOperators::options().catchAllKernel([]() {})

            // Pytext operators
            )
        .op("_aten::embedding(Tensor weight, Tensor indices, int padding_idx=-1, bool scale_grad_by_freq=False, bool sparse=False) -> Tensor",
            torch::RegisterOperators::options().kernel(
                c10::DispatchKey::CPU,
                [](const Tensor& weight,
                   const Tensor& indices,
                   int64_t padding_idx,
                   bool scale_grad_by_freq,
                   bool sparse) {
                  return at::embedding(
                      weight, indices, padding_idx, scale_grad_by_freq, sparse);
                }))
        .op("_aten::dropout(Tensor input, float p, bool train) -> Tensor",
            torch::RegisterOperators::options().kernel(
                c10::DispatchKey::CPU,
                [](const Tensor& input, double p, bool train) {
                  return at::dropout(input, p, train);
                }))
        .op("_aten::feature_dropout(Tensor input, float p, bool train) -> Tensor",
            torch::RegisterOperators::options().kernel(
                c10::DispatchKey::CPU,
                [](const Tensor& input, double p, bool train) {
                  return at::feature_dropout(input, p, train);
                }))
        .op("_aten::permute(Tensor(a) self, int[] dims) -> Tensor(a)",
            torch::RegisterOperators::options()
                .kernel<&permute_kernel>(c10::DispatchKey::CPU)
                .aliasAnalysis(c10::AliasAnalysisKind::FROM_SCHEMA))
        .op("_aten::matmul(Tensor self, Tensor other) -> Tensor",
            torch::RegisterOperators::options().kernel(
                c10::DispatchKey::CPU,
                [](const Tensor& self, const Tensor& other) {
                  return at::matmul(self, other);
                }))
        .op("_aten::mul.Tensor(Tensor self, Tensor other) -> Tensor",
            torch::RegisterOperators::options().kernel(
                c10::DispatchKey::CPU,
                [](const Tensor& self, const Tensor& other) {
                  return at::mul(self, other);
                }))
        .op("_aten::upsample_nearest2d(Tensor self, int[2] output_size, float? scales_h=None, float? scales_w=None) -> Tensor",
            torch::RegisterOperators::options()
                .catchAllKernel<&upsample_nearest2d_kernel>())
        .op("_aten::tanh(Tensor self) -> Tensor",
            torch::RegisterOperators::options().kernel(
                c10::DispatchKey::CPU,
                [](const Tensor& self) { return at::tanh(self); }))
        .op("_aten::max.dim(Tensor self, int dim, bool keepdim=False) -> (Tensor values, Tensor indices)",
            torch::RegisterOperators::options().kernel(
                c10::DispatchKey::CPU,
                [](const Tensor& self, int64_t dim, bool keepdim) {
                  return at::max(self, dim, keepdim);
                }))
        .op("_aten::cat(Tensor[] tensors, int dim=0) -> Tensor",
            torch::RegisterOperators::options().kernel<&cat_kernel>(
                c10::DispatchKey::CPU))
        .op("_aten::__is__(t1 self, t2 obj) -> bool",
            torch::RegisterOperators::options().catchAllKernel<&__is__kernel>())
        .op("_aten::__isnot__(t1 self, t2 obj) -> bool",
            torch::RegisterOperators::options()
                .catchAllKernel<&__isnot__kernel>())
        .op("_aten::log_softmax.int(Tensor self, int dim, ScalarType? dtype=None) -> Tensor",
            torch::RegisterOperators::options().kernel<&log_softmax_kernel>(
                c10::DispatchKey::CPU))
        .op("_aten::softmax.int(Tensor self, int dim, ScalarType? dtype=None) -> Tensor",
            torch::RegisterOperators::options().kernel<&softmax_kernel>(
                c10::DispatchKey::CPU))
        .op("_aten::softplus(Tensor self, Scalar beta=1, Scalar threshold=20) -> Tensor",
            torch::RegisterOperators::options().kernel(
                c10::DispatchKey::CPU,
                [](const Tensor& self, Scalar beta, Scalar threshold) {
                  return at::softplus(self, beta, threshold);
                }))
        .op("_aten::warn() -> void",
            torch::RegisterOperators::options().catchAllKernel<&warn_kernel>())
        .op("_prim::unchecked_cast",
            torch::RegisterOperators::options().catchAllKernel([]() {}))
        .op("_prim::TupleConstruct",
            torch::RegisterOperators::options().catchAllKernel([]() {}))
        .op("_prim::TupleUnpack(any self) -> any",
            torch::RegisterOperators::options()
                .catchAllKernel<&tupleunpack_kernel>())
        .op("_aten::format(str self, ...) -> str",
            torch::RegisterOperators::options()
                .catchAllKernel<&format_kernel>()
                .aliasAnalysis(c10::AliasAnalysisKind::FROM_SCHEMA))
        .op("_aten::append.Tensor(Tensor self) -> void",
            torch::RegisterOperators::options().kernel<&listAppend<at::Tensor>>(
                c10::DispatchKey::CPU))
        .op("_aten::append.int(int self) -> void",
            torch::RegisterOperators::options()
                .catchAllKernel<&listAppend<int64_t>>()
            // Segmentation
            )
        .op("_aten::sigmoid(Tensor self) -> Tensor",
            torch::RegisterOperators::options().kernel(
                c10::DispatchKey::CPU,
                [](const Tensor& self) { return at::sigmoid(self); }))
        .op("_aten::eq.int",
            torch::RegisterOperators::options().catchAllKernel(
                [](int64_t a, int64_t b) -> bool { return a == b; }))
        .op("_aten::div.Tensor(Tensor self, Tensor other) -> Tensor",
            torch::RegisterOperators::options().kernel(
                c10::DispatchKey::CPU,
                [](const Tensor& self, const Tensor& other) {
                  return at::div(self, other);
                }))
        .op("_aten::quantize_per_tensor(Tensor self, float scale, int zero_point, ScalarType dtype) -> Tensor",
            torch::RegisterOperators::options()
                .kernel<&quantize_per_tensor_kernel>(c10::DispatchKey::CPU))
        .op("_aten::floor(Tensor self) -> Tensor",
            torch::RegisterOperators::options().kernel(
                c10::DispatchKey::CPU,
                [](const Tensor& self) { return at::floor(self); }))
        .op("_aten::slice.Tensor(Tensor self, int dim, int start, int end, int step) -> Tensor",
            torch::RegisterOperators::options().kernel(
                c10::DispatchKey::CPU,
                [](const Tensor& self,
                   int64_t dim,
                   int64_t start,
                   int64_t end,
                   int64_t step) {
                  return at::slice(self, dim, start, end, step);
                }))
        .op("_aten::detach(Tensor self) -> Tensor",
            torch::RegisterOperators::options().kernel(
                c10::DispatchKey::CPU,
                [](const Tensor& self) { return at::detach(self); }))
        .op("_aten::dequantize(Tensor self) -> Tensor",
            torch::RegisterOperators::options().catchAllKernel(
                [](const Tensor& self) { return at::dequantize(self); }))
        .op("_aten::dequantize.self(Tensor self) -> Tensor",
            torch::RegisterOperators::options().catchAllKernel(
                [](const Tensor& self) { return at::dequantize(self); }))
        .op("_aten::select.int(Tensor self, int dim, int index) -> Tensor",
            torch::RegisterOperators::options().kernel(
                c10::DispatchKey::CPU,
                [](const Tensor& self, int64_t dim, int64_t index) {
                  return at::select(self, dim, index);
                }))
        .op(torch::RegisterOperators::options()
                .schema(
                    "_aten::to.dtype(Tensor self, ScalarType dtype, bool non_blocking=False, bool copy=False, MemoryFormat? memory_format=None) -> Tensor")
                .kernel<&to_dtype_kernel>(c10::DispatchKey::CPU)
                .aliasAnalysis(c10::AliasAnalysisKind::FROM_SCHEMA))
        .op(torch::RegisterOperators::options()
                .schema("_prim::TupleIndex(any self, int index) -> any")
                .catchAllKernel<&TupleIndex_kernel>())
        .op(torch::RegisterOperators::options()
                .schema("_prim::RaiseException(str msg) -> ()")
                .kernel<&pop_kernel>(c10::DispatchKey::CPU)
                .aliasAnalysis(c10::AliasAnalysisKind::FROM_SCHEMA))
        .op(torch::RegisterOperators::options()
                .schema(
                    "_aten::to.device(Tensor self, Device device, ScalarType dtype, bool non_blocking=False, bool copy=False, MemoryFormat? memory_format=None) -> Tensor")
                .catchAllKernel<&to_device_kernel>()
                .aliasAnalysis(c10::AliasAnalysisKind::FROM_SCHEMA))
        .op(torch::RegisterOperators::options()
                .schema(
                    "_aten::full(int[] size, Scalar fill_value, *, ScalarType? dtype=None, Layout? layout=None, Device? device=None, bool? pin_memory=None) -> Tensor")
                .catchAllKernel<&full_op_kernel>()
                .aliasAnalysis(c10::AliasAnalysisKind::FROM_SCHEMA));
} // namespace
>>>>>>> 355e97de
<|MERGE_RESOLUTION|>--- conflicted
+++ resolved
@@ -61,8 +61,6 @@
   pack(*stack, std::move(result_));
 }
 
-<<<<<<< HEAD
-=======
 void view_kernel(const c10::OperatorHandle& op, Stack* stack) {
 #ifdef USE_STATIC_DISPATCH
   at::AutoNonVariableTypeMode non_var_type_mode(true);
@@ -88,7 +86,6 @@
   pack(*stack, std::move(result_));
 }
 
->>>>>>> 355e97de
 void __is__kernel(const c10::OperatorHandle& op, Stack* stack) {
   c10::IValue self, obj;
   pop(*stack, self, obj);
@@ -398,212 +395,6 @@
                    Scalar beta,
                    Scalar alpha) {
 
-<<<<<<< HEAD
-  #ifdef USE_STATIC_DISPATCH
-  at::AutoNonVariableTypeMode non_var_type_mode(true);
-  #endif
-  return at::addmm(self, mat1, mat2, beta, alpha);
-  })
-).op(
-  "_aten::view(Tensor(a) self, int[] size) -> Tensor(a)",
-  torch::RegisterOperators::options()
-    .kernel(c10::DispatchKey::CPUTensorId,
-    [] (const Tensor& self, c10::ArrayRef<int64_t> size) {
-      #ifdef USE_STATIC_DISPATCH
-        at::AutoNonVariableTypeMode non_var_type_mode(true);
-      #endif
-      return self.view(size);
-    })
-    .aliasAnalysis(c10::AliasAnalysisKind::FROM_SCHEMA)
-).op(
-  "_aten::dim",
-  torch::RegisterOperators::options().kernel(c10::DispatchKey::CPUTensorId,
-  [](at::Tensor a) -> int64_t {
-   return a.dim();
-  })
-).op(
-  "_aten::eq",
-  torch::RegisterOperators::options().catchAllKernel(
-    [](int64_t a, int64_t b) -> bool {
-      return a == b;
-    })
-).op(
-  "_aten::log_softmax",
-  torch::RegisterOperators::options().kernel(c10::DispatchKey::CPUTensorId,
-  [](at::Tensor a, int64_t b, c10::optional<int64_t> c) -> at::Tensor {
-    if (c.has_value()) {
-     return at::log_softmax(a, b, static_cast<c10::ScalarType>(c.value()));
-    } else {
-     return at::log_softmax(a, b);
-    }
-  })
-).op(
-  "_aten::flatten.using_ints(Tensor self, int start_dim=0, int end_dim=-1) -> Tensor",
-  torch::RegisterOperators::options().kernel(c10::DispatchKey::CPUTensorId,
-  [](const Tensor & self, int64_t start_dim, int64_t end_dim) {
-  #ifdef USE_STATIC_DISPATCH
-     at::AutoNonVariableTypeMode non_var_type_mode(true);
-  #endif
-     return at::flatten(self, start_dim, end_dim);
-  })
-).op(
-  "_prim::NumToTensor",
-  torch::RegisterOperators::options().catchAllKernel(
-  [](at::Scalar s) -> at::Tensor {
-      return at::scalar_to_tensor(s);
-  })
-).op(
-  // Dummy operator that does nothing. Used to reserve a location of an operator table.
-  "_prim::ListConstruct.int",
-  torch::RegisterOperators::options().catchAllKernel(
-  []() {
-  })
-).op(
-  "_prim::ListConstruct.float",
-  torch::RegisterOperators::options().catchAllKernel(
-  []() {
-  })
-).op(
-  "_prim::ListConstruct.bool",
-  torch::RegisterOperators::options().catchAllKernel(
-  []() {
-  })
-).op(
-  "_prim::ListConstruct.Tensor",
-  torch::RegisterOperators::options().catchAllKernel(
-  []() {
-  })
-).op(
-  "_prim::ListConstruct.generic",
-  torch::RegisterOperators::options().catchAllKernel(
-  []() {
-  })
-
-// Pytext operators
-).op(
-  "_aten::embedding(Tensor weight, Tensor indices, int padding_idx=-1, bool scale_grad_by_freq=False, bool sparse=False) -> Tensor",
-  torch::RegisterOperators::options().kernel(c10::DispatchKey::CPUTensorId,
-  [](const Tensor & weight, const Tensor & indices, int64_t padding_idx, bool scale_grad_by_freq, bool sparse) {
-     return at::embedding(weight, indices, padding_idx, scale_grad_by_freq, sparse);
-  })
-).op(
-  "_aten::dropout(Tensor input, float p, bool train) -> Tensor",
-  torch::RegisterOperators::options().kernel(c10::DispatchKey::CPUTensorId,
-  [](const Tensor & input, double p, bool train) {
-     return at::dropout(input, p, train);
-  })
-).op(
-  "_aten::feature_dropout(Tensor input, float p, bool train) -> Tensor",
-  torch::RegisterOperators::options().kernel(c10::DispatchKey::CPUTensorId,
-  [](const Tensor & input, double p, bool train) {
-     return at::feature_dropout(input, p, train);
-  })
-).op(
-  "_aten::permute(Tensor(a) self, int[] dims) -> Tensor(a)",
-  torch::RegisterOperators::options()
-    .kernel(c10::DispatchKey::CPUTensorId,
-      [](const Tensor& self, c10::ArrayRef<int64_t> dims) {
-        return self.permute(dims);
-      })
-    .aliasAnalysis(c10::AliasAnalysisKind::FROM_SCHEMA)
-).op(
-  "_aten::matmul(Tensor self, Tensor other) -> Tensor",
-  torch::RegisterOperators::options().kernel(c10::DispatchKey::CPUTensorId,
-  [](const Tensor & self, const Tensor & other) {
-     return at::matmul(self, other);
-  })
-).op(
-  "_aten::mul.Tensor(Tensor self, Tensor other) -> Tensor",
-  torch::RegisterOperators::options().kernel(c10::DispatchKey::CPUTensorId,
-  [](const Tensor & self, const Tensor & other) {
-     return at::mul(self, other);
-  })
-).op(
-  "_aten::upsample_nearest2d(Tensor self, int[2] output_size, float? scales_h=None, float? scales_w=None) -> Tensor",
-  torch::RegisterOperators::options().kernel<&upsample_nearest2d_kernel>(c10::DispatchKey::CPUTensorId)
-).op(
-  "_aten::tanh(Tensor self) -> Tensor",
-  torch::RegisterOperators::options().kernel(c10::DispatchKey::CPUTensorId,
-  [](const Tensor & self) {
-     return at::tanh(self);
-  })
-).op(
-  "_aten::max.dim(Tensor self, int dim, bool keepdim=False) -> (Tensor values, Tensor indices)",
-  torch::RegisterOperators::options().kernel(c10::DispatchKey::CPUTensorId,
-  [](const Tensor & self, int64_t dim, bool keepdim) {
-     return at::max(self, dim, keepdim);
-  })
-).op(
-  "_aten::cat(Tensor[] tensors, int dim=0) -> Tensor",
-  torch::RegisterOperators::options().kernel(c10::DispatchKey::CPUTensorId,
-  [] (c10::ArrayRef<Tensor> tensors, int64_t dim) {
-    return at::cat(tensors, dim);
-  })
-).op(
-  "_aten::__is__(t1 self, t2 obj) -> bool",
-  torch::RegisterOperators::options().catchAllKernel<&__is__kernel>()
-).op(
-  "_aten::__isnot__(t1 self, t2 obj) -> bool",
-  torch::RegisterOperators::options().catchAllKernel<&__isnot__kernel>()
-).op(
-  "_aten::log_softmax.int(Tensor self, int dim, ScalarType? dtype=None) -> Tensor",
-  torch::RegisterOperators::options().kernel<&log_softmax_kernel>(c10::DispatchKey::CPUTensorId)
-).op(
-  "_aten::softmax.int(Tensor self, int dim, ScalarType? dtype=None) -> Tensor",
-  torch::RegisterOperators::options().kernel<&softmax_kernel>(c10::DispatchKey::CPUTensorId)
-).op(
-  "_aten::softplus(Tensor self, Scalar beta=1, Scalar threshold=20) -> Tensor",
-  torch::RegisterOperators::options().kernel(c10::DispatchKey::CPUTensorId,
-  [](const Tensor& self, Scalar beta, Scalar threshold) {
-    return at::softplus(self, beta, threshold);
-  })
-).op(
-  "_aten::warn() -> void",
-  torch::RegisterOperators::options().catchAllKernel<&warn_kernel>()
-).op(
-  "_prim::unchecked_cast",
-  torch::RegisterOperators::options().catchAllKernel(
-  []() {
-  })
-).op(
-  "_prim::TupleConstruct",
-  torch::RegisterOperators::options().catchAllKernel(
-  []() {
-  })
-).op(
-  "_prim::TupleUnpack(any self) -> any",
-  torch::RegisterOperators::options().catchAllKernel<&tupleunpack_kernel>()
-).op(
-  "_aten::format(str self, ...) -> str",
-  torch::RegisterOperators::options().catchAllKernel<&format_kernel>()
-      .aliasAnalysis(c10::AliasAnalysisKind::FROM_SCHEMA)
-).op(
-  "_aten::append.Tensor(Tensor self) -> void",
-  torch::RegisterOperators::options().kernel<&listAppend<at::Tensor>>(c10::DispatchKey::CPUTensorId)
-).op(
-  "_aten::append.int(int self) -> void",
-  torch::RegisterOperators::options().catchAllKernel<&listAppend<int64_t>>()
-  // Segmentation
-).op(
-  "_aten::sigmoid(Tensor self) -> Tensor",
-  torch::RegisterOperators::options().kernel(c10::DispatchKey::CPUTensorId,
-  [](const Tensor & self) {
-     return at::sigmoid(self);
-  })
-).op(torch::RegisterOperators::options()
-    .schema("_aten::to.dtype(Tensor self, ScalarType dtype, bool non_blocking=False, bool copy=False, MemoryFormat? memory_format=None) -> Tensor")
-    .kernel<&to_dtype_kernel>(c10::DispatchKey::CPUTensorId)
-    .aliasAnalysis(c10::AliasAnalysisKind::FROM_SCHEMA))
-.op(torch::RegisterOperators::options()
-    .schema("_prim::TupleIndex(any self, int index) -> any")
-    .catchAllKernel<&TupleIndex_kernel>())
-.op(torch::RegisterOperators::options()
-    .schema("_prim::RaiseException(str msg) -> ()")
-    .kernel<&pop_kernel>(c10::DispatchKey::CPUTensorId)
-    .aliasAnalysis(c10::AliasAnalysisKind::FROM_SCHEMA))
-    ;
-}
-=======
 #ifdef USE_STATIC_DISPATCH
                   at::AutoNonVariableTypeMode non_var_type_mode(true);
 #endif
@@ -827,5 +618,4 @@
                     "_aten::full(int[] size, Scalar fill_value, *, ScalarType? dtype=None, Layout? layout=None, Device? device=None, bool? pin_memory=None) -> Tensor")
                 .catchAllKernel<&full_op_kernel>()
                 .aliasAnalysis(c10::AliasAnalysisKind::FROM_SCHEMA));
-} // namespace
->>>>>>> 355e97de
+} // namespace