// in memory description of all ATen Ops similar to Caffe2 schema
// once C10 exists this can be removed, or stubbed out, but we need
// it now to implement correct semantic checking for script
#pragma once

#include <ATen/core/dispatch/Dispatcher.h>
#include <ATen/core/dispatch/OperatorOptions.h>
#include <ATen/core/stack.h>
#include <c10/util/Exception.h>
#include <torch/csrc/jit/frontend/function_schema_parser.h>
#include <torch/csrc/jit/runtime/operator_options.h>

#include <ATen/ATen.h>
#include <ATen/core/function_schema.h>
#include <ATen/core/interned_strings.h>

#include <functional>
#include <initializer_list>
#include <memory>
#include <string>
#include <unordered_map>
#include <utility>
#include <vector>

namespace torch {
namespace jit {

struct Node;
using ::c10::FunctionSchema;
using ::c10::Symbol;

using OperationCreator = Operation (*)(const Node*);

/*
 * Note: JIT relies on Operator instances having static lifetime, because
 * it for example stores a non-owning FunctionSchema* pointer in the Node class,
 * which points to the function shema stored in the Operator instance.
 * Also, jit::Operator is meant to store more operator related information like
 * symbolic derivatives, which also requires them to have static lifetime
 * so that changes to symbolic derivatives are remembered.
 *
 * Currently, the JIT operator library contains a jit::Operator instance
 * with a wrapper for each c10 operator. The c10 operator library registers
 * those wrappers using listeners in register_c10_ops.cpp.
 * TODO Instead of doing it this way, we should only have pure-jit ops in
 * the jit library but have the JIT operator lookup look into the c10 library
 * too.
 */

// An Operator is a thin wrapper around either a pure JIT operator (e.g. prim
// ops) or a c10 operator, allowing some common operations and abstracting away
// the concrete operator nature.
struct TORCH_API Operator {
 private:
  struct C10Operator final {
    c10::OperatorHandle handle_;
    Operation op_;
  };
  struct UnparsedFunctionSchema final {
    std::string schema_string_;
    mutable c10::optional<c10::AliasAnalysisKind> alias_analysis_;
  };
  struct JitOnlyOperator final {
    // The only valid transition for schema_ is from right->left, i.e.
    // when the schema gets parsed.
    mutable c10::either<FunctionSchema, UnparsedFunctionSchema> schema_;

    c10::either<Operation, OperationCreator> op_;
  };

 public:
  Operator(c10::OperatorHandle opHandle, Operation operation)
      : op_(c10::make_left<C10Operator, JitOnlyOperator>(
            C10Operator{std::move(opHandle), std::move(operation)})) {}

  Operator(
      std::string schema,
      Operation op,
      c10::AliasAnalysisKind alias_analysis)
      : op_(c10::make_right<C10Operator, JitOnlyOperator>(JitOnlyOperator{
            c10::make_right<FunctionSchema, UnparsedFunctionSchema>(
                UnparsedFunctionSchema{std::move(schema), alias_analysis}),
            c10::make_left<Operation, OperationCreator>(std::move(op))})) {}

  Operator(
      std::string schema,
      OperationCreator op_creator,
      c10::AliasAnalysisKind alias_analysis)
      : op_(c10::make_right<C10Operator, JitOnlyOperator>(JitOnlyOperator{
            c10::make_right<FunctionSchema, UnparsedFunctionSchema>(
                UnparsedFunctionSchema{std::move(schema), alias_analysis}),
            c10::make_right<Operation, OperationCreator>(
                std::move(op_creator))})) {}

  // Helper constructor to register `op` to run
  // run for _every_ IR Node where n.kind() == name, regardless of arguments.
  // This is accomplished by marking the schema varargs and having no required
  // arguments.
  Operator(
      Symbol name,
      OperationCreator op_creator,
      c10::AliasAnalysisKind alias_analysis)
      : op_(c10::make_right<C10Operator, JitOnlyOperator>(JitOnlyOperator{
            c10::make_left<FunctionSchema, UnparsedFunctionSchema>(
                varArgSchemaWithName(name, alias_analysis)),
            c10::make_right<Operation, OperationCreator>(
                std::move(op_creator))})) {}

  Operation getOperation(const Node* node = nullptr) const {
    return op_.fold<Operation>(
        [](const C10Operator& op) { return op.op_; },
        [node](const JitOnlyOperator& op) {
          return op.op_.fold<Operation>(
              [](const Operation& op) { return op; },
              [node](const OperationCreator& op_creator) {
                return op_creator(node);
              });
        });
  }

  const FunctionSchema& schema() const {
    return op_.fold<const FunctionSchema&>(
        [](const C10Operator& op) -> const FunctionSchema& {
          return op.handle_.schema();
        },
        [](const JitOnlyOperator& op) -> const FunctionSchema& {
          // we lazily parse schema initialized from strings so that
          // we do less work during static operator registration
          if (op.schema_.is_right()) {
            auto& unmaterializedSchema = op.schema_.right();
            FunctionSchema schema =
                parseSchema(unmaterializedSchema.schema_string_);
            if (unmaterializedSchema.alias_analysis_.has_value()) {
              // TODO What if it gets set later?
              schema.setAliasAnalysis(*unmaterializedSchema.alias_analysis_);
            }
            op.schema_ = c10::make_left<FunctionSchema, UnparsedFunctionSchema>(
                std::move(schema));
          }
          return op.schema_.left();
        });
  }

  bool isC10Op() const {
    return op_.is_left();
  }

  c10::AliasAnalysisKind aliasAnalysisKind() const {
    const FunctionSchema& schemaRef = schema();
    c10::AliasAnalysisKind alias_analysis = schemaRef.aliasAnalysis();

<<<<<<< HEAD
    TORCH_CHECK(
        alias_analysis == AliasAnalysisKind::FROM_SCHEMA ||
            !schemaRef.hasAnyAliasInfo(),
        "In operator registration: Tried to register operator ",
        schemaRef,
        " with aliasing information in the schema but without AliasAnalysisKind::FROM_SCHEMA.");
=======
    if (C10_LIKELY(schemaRef.name() != "aten::backward")) {
      // note: we exclude aten::backward from this check because
      // it has alias info to denote mutability of its self argument
      // but apart from that is AliasAnalysisKind::CONSERVATIVE
      // and has to be CONSERVATIVE because it has side-effects
      // that affect more than just its own arguments.
      // TODO Find a better way to do this.
      TORCH_CHECK(
          alias_analysis == AliasAnalysisKind::FROM_SCHEMA ||
              !schemaRef.hasAnyAliasInfo(),
          "In operator registration: Tried to register operator ",
          schemaRef,
          " with aliasing information in the schema but without AliasAnalysisKind::FROM_SCHEMA.");
    }
>>>>>>> 944f1dcb
    return alias_analysis;
  }

  bool hasOperation() const {
    return op_.fold<bool>(
        [](const C10Operator&) { return true; },
        [](const JitOnlyOperator& op) { return op.op_.is_left(); });
  }

 private:
  static FunctionSchema varArgSchemaWithName(
      Symbol name,
      AliasAnalysisKind alias_analysis) {
    auto result = FunctionSchema(
        name,
        "",
        {},
        {},
        /*is_vararg*/ true,
        /*is_varret*/ true);
    result.setAliasAnalysis(alias_analysis);
    return result;
  }

  c10::either<C10Operator, JitOnlyOperator> op_;
};

TORCH_API std::string canonicalSchemaString(const FunctionSchema& schema);

TORCH_API const std::vector<std::shared_ptr<Operator>> getAllOperators();
TORCH_API const std::vector<std::shared_ptr<Operator>>& getAllOperatorsFor(
    Symbol name);

// given a operator with an overload name, find the specific operator related to
// it, may return nullptr if no operator exists.
TORCH_API std::shared_ptr<Operator> findOperatorFor(
    const c10::OperatorName& full_name);

TORCH_API std::vector<Symbol> findSimilarOperators(Symbol input_op);

TORCH_API void registerOperator(Operator&& op);
TORCH_API void deregisterOperator(const FunctionSchema& schema);

// XXX: this function is meant to be used with string literals only!
TORCH_API std::shared_ptr<Operator> getOperatorForLiteral(
    const char* signature);

// Ensure the thing that registers c10 ops is defined.
// Otherwise, our registry will not have c10 ops. You can run into this
// scenario if you're querying registered ops during static init.
//
// This fn is defined in register_c10_ops.cpp
TORCH_API void ensure_c10_registerer_defined();

// Used to assert that unschematized operators have an analysis method written
TORCH_API bool aliasAnalysisHasSpecialCaseFor(c10::Symbol sym);

} // namespace jit
} // namespace torch<|MERGE_RESOLUTION|>--- conflicted
+++ resolved
@@ -149,29 +149,12 @@
     const FunctionSchema& schemaRef = schema();
     c10::AliasAnalysisKind alias_analysis = schemaRef.aliasAnalysis();
 
-<<<<<<< HEAD
     TORCH_CHECK(
         alias_analysis == AliasAnalysisKind::FROM_SCHEMA ||
             !schemaRef.hasAnyAliasInfo(),
         "In operator registration: Tried to register operator ",
         schemaRef,
         " with aliasing information in the schema but without AliasAnalysisKind::FROM_SCHEMA.");
-=======
-    if (C10_LIKELY(schemaRef.name() != "aten::backward")) {
-      // note: we exclude aten::backward from this check because
-      // it has alias info to denote mutability of its self argument
-      // but apart from that is AliasAnalysisKind::CONSERVATIVE
-      // and has to be CONSERVATIVE because it has side-effects
-      // that affect more than just its own arguments.
-      // TODO Find a better way to do this.
-      TORCH_CHECK(
-          alias_analysis == AliasAnalysisKind::FROM_SCHEMA ||
-              !schemaRef.hasAnyAliasInfo(),
-          "In operator registration: Tried to register operator ",
-          schemaRef,
-          " with aliasing information in the schema but without AliasAnalysisKind::FROM_SCHEMA.");
-    }
->>>>>>> 944f1dcb
     return alias_analysis;
   }
 
