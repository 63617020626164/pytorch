--- conflicted
+++ resolved
@@ -128,13 +128,8 @@
 template <int kSpatialDim = 2>
 class QConvUnpackWeightsInt8 final {
  public:
-<<<<<<< HEAD
-  std::tuple<at::Tensor, c10::optional<at::Tensor>> operator()(
+  static std::tuple<at::Tensor, c10::optional<at::Tensor>> run(
       const c10::intrusive_ptr<ConvPackedParamsBase<kSpatialDim>>& packed_weight) {
-=======
-  static std::tuple<at::Tensor, c10::optional<at::Tensor>> run(
-      Tensor packed_weights) {
->>>>>>> 25160f59
     auto& ctx = at::globalContext();
 
 #ifdef USE_FBGEMM
@@ -160,117 +155,12 @@
   }
 };
 
-<<<<<<< HEAD
 namespace {
-=======
- private:
-#ifdef USE_FBGEMM
-  static std::tuple<Tensor, c10::optional<Tensor>> fbgemm_conv_unpack(
-      Tensor packed_weights) {
-    // Pull out the packed weight instance from the owning tensor.
-    auto& pack_ptr = cpp_custom_type_hack::cast<PackedConvWeight<kSpatialDim>>(
-        packed_weights);
-    auto* packed_weights_p = pack_ptr.w.get();
-
-    // output channels
-    const int output_channels = packed_weights_p->outputChannels();
-    const int input_channels = packed_weights_p->inputChannels();
-    const int groups = packed_weights_p->groups();
-
-    const int kernel_d = kSpatialDim == 2 ? 1 : pack_ptr.kernel[0];
-    // R (kernel height)
-    const int kernel_h = pack_ptr.kernel[kSpatialDim - 2];
-    // S (kernel width)
-    const int kernel_w = pack_ptr.kernel[kSpatialDim - 1];
-
-    const int C_per_G = input_channels / groups;
-
-    // Tensor for unpacked weights
-    // Unpacked format would be physical KRS(C/G) but logical KCRS (channels
-    // first) because that's how
-    // ChannelsLast3d is not available now.FBGEMM stores the weights
-    // TODO: Unify 2d and 3d when ChannelsLast3d is ready.
-    Tensor unpacked_weights;
-    if (pack_ptr.q_scheme == kPerTensorAffine) {
-      unpacked_weights = kSpatialDim == 2
-          ? _empty_affine_quantized(
-                {output_channels, C_per_G, kernel_h, kernel_w},
-                device(kCPU).dtype(kQInt8).memory_format(MemoryFormat::ChannelsLast),
-                pack_ptr.w_scale[0],
-                pack_ptr.w_zp[0],
-                c10::nullopt)
-          : fbgemm_utils::MakeEmptyAffineQuantizedChannelsLast3dTensor(
-                output_channels,
-                C_per_G,
-                kernel_d,
-                kernel_h,
-                kernel_w,
-                device(kCPU).dtype(kQInt8),
-                pack_ptr.w_scale[0],
-                pack_ptr.w_zp[0]);
-    } else if (pack_ptr.q_scheme == kPerChannelAffine) {
-      auto scales = from_blob(
-          pack_ptr.w_scale.data(),
-          pack_ptr.w_scale.size(),
-          device(kCPU).dtype(kFloat));
-      auto zero_points = from_blob(
-          pack_ptr.w_zp.data(), pack_ptr.w_zp.size(), device(kCPU).dtype(kInt));
-      unpacked_weights = kSpatialDim == 2
-          ? _empty_per_channel_affine_quantized(
-                {output_channels, C_per_G, kernel_h, kernel_w},
-                scales.toType(kDouble),
-                zero_points.toType(kLong),
-                0, /* The output channel axis is 0 */
-                device(kCPU).dtype(kQInt8),
-                MemoryFormat::ChannelsLast)
-          : fbgemm_utils::
-                MakeEmptyPerChannelAffineQuantizedChannelsLast3dTensor(
-                    output_channels,
-                    C_per_G,
-                    kernel_d,
-                    kernel_h,
-                    kernel_w,
-                    device(kCPU).dtype(kQInt8),
-                    scales.toType(kDouble),
-                    zero_points.toType(kLong));
-    } else {
-      TORCH_CHECK(false, "Unsupported qscheme: ", toString(pack_ptr.q_scheme));
-    }
-    int8_t* unpacked_weights_p =
-        reinterpret_cast<int8_t*>(unpacked_weights.data_ptr<c10::qint8>());
-    packed_weights_p->unpack(unpacked_weights_p);
->>>>>>> 25160f59
 
 static auto conv2d_params = register_conv_params<2>();
 static auto conv3d_params = register_conv_params<3>();
 
-<<<<<<< HEAD
 } // namespace
-
-static auto registry =
-    c10::RegisterOperators()
-        .op(c10::RegisterOperators::options()
-            .schema("quantized::conv_unpack(__torch__.torch.classes.quantized.Conv2dPackedParamsBase packed_weight) -> (Tensor W_origin, Tensor? B_origin)")
-            .catchAllKernel<QConvUnpackWeightsInt8<2>>()) // conv_unpack is deprecated, please
-        // use conv2d_unpack for 2D conv.
-        .op(c10::RegisterOperators::options()
-            .schema("quantized::conv2d_unpack(__torch__.torch.classes.quantized.Conv2dPackedParamsBase packed_weight) -> (Tensor W_origin, Tensor? B_origin)")
-            .catchAllKernel<QConvUnpackWeightsInt8<2>>()) // We use  conv2d_unpack to be
-                                           // consistent with conv3d_unpack
-        .op(c10::RegisterOperators::options()
-            .schema("quantized::conv3d_unpack(__torch__.torch.classes.quantized.Conv3dPackedParamsBase packed_weight) -> (Tensor W_origin, Tensor? B_origin)")
-            .catchAllKernel<QConvUnpackWeightsInt8<3>>());
-=======
-#ifdef USE_PYTORCH_QNNPACK
-  static std::tuple<at::Tensor, c10::optional<Tensor>> qnnpack_conv_unpack(
-      at::Tensor packed_weight) {
-    auto& pack_ptr =
-        cpp_custom_type_hack::cast<PackedConvWeightsQnnp>(packed_weight);
-    return std::tuple<at::Tensor, c10::optional<Tensor>>(
-        pack_ptr.orig_weight, pack_ptr.bias);
-  }
-#endif
-};
 
 TORCH_LIBRARY_IMPL(quantized, CPU, m) {
   // conv_unpack is deprecated, please use conv2d_unpack for 2D conv.
@@ -279,7 +169,6 @@
   m.impl("conv2d_unpack", QConvUnpackWeightsInt8<2>::run);
   m.impl("conv3d_unpack", QConvUnpackWeightsInt8<3>::run);
 }
->>>>>>> 25160f59
 
 } // namespace
 } // namespace native
