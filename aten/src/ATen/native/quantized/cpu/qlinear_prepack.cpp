#include <ATen/ATen.h>
#include <ATen/core/op_registration/op_registration.h>
#include <ATen/cpp_custom_type_hack.h>
#include <ATen/native/quantized/cpu/fbgemm_utils.h>
#include <ATen/native/quantized/cpu/init_qnnpack.h>
#include <ATen/native/quantized/cpu/packed_params.h>
#include <ATen/native/quantized/cpu/qnnpack_utils.h>
#include <ATen/quantized/Quantizer.h>
#include <torch/custom_class.h>
#include <algorithm>
#include <vector>

torch::jit::class_<LinearPackedParamsBase> register_linear_params();

<<<<<<< HEAD
#ifdef USE_FBGEMM
namespace {
// Calculate the column offsets.
// Note this includes the sum of the columns as well as the scalar term
// B_zero_point * K, whereas the row_offsets created by
// PackAWithQuantRowOffset is only the sum of the A rows.
void calc_col_offsets_transpose(
    int K,
    int N,
    const int8_t* Bint8,
    int32_t* B_zero_point,
    int32_t* col_offsets,
    c10::QScheme qtype) {
  for (size_t i = 0; i < N; ++i) {
    int32_t sum = 0;
    for (size_t j = 0; j < K; ++j) {
      sum += Bint8[i * K + j];
    }
    if (qtype == c10::kPerTensorAffine) {
      col_offsets[i] = sum - B_zero_point[0] * K;
    } else {
      col_offsets[i] = sum - B_zero_point[i] * K;
    }
  }
}
} // namespace

c10::intrusive_ptr<LinearPackedParamsBase> PackedLinearWeight::prepack(
    at::Tensor weight,
    c10::optional<at::Tensor> bias) {
  TORCH_CHECK(
      weight.dim() == 2,
      "The weight tensor for quantized::linear_prepack (fbgemm) should"
      " be 2-dimensional.");

  auto N = weight.size(0);
  auto K = weight.size(1);

  // TODO: contiguous is called for further JIT optimizations.
  auto weight_contig = weight.contiguous();
  const auto qtype = weight.qscheme();
  std::vector<int32_t> weight_zero_points_int32(1, 0);
  if (qtype == c10::kPerTensorAffine) {
    weight_zero_points_int32[0] = weight.q_zero_point();
  } else if (qtype == c10::kPerChannelAffine) {
    weight_zero_points_int32.resize(N, 0);
    for (int i = 0; i < N; ++i) {
      weight_zero_points_int32[i] =
          weight.q_per_channel_zero_points()[i].item<int32_t>();
=======
class QLinearPackWeightInt8 final {
 public:
#ifdef USE_FBGEMM
  // Calculate the column offsets.
  // Note this includes the sum of the columns as well as the scalar term
  // B_zero_point * K, whereas the row_offsets created by
  // PackAWithQuantRowOffset is only the sum of the A rows.
  static void calc_col_offsets_transpose(
      int K,
      int N,
      const int8_t* Bint8,
      int32_t* B_zero_point,
      int32_t* col_offsets,
      c10::QScheme qtype) {
    for (size_t i = 0; i < N; ++i) {
      int32_t sum = 0;
      for (size_t j = 0; j < K; ++j) {
        sum += Bint8[i * K + j];
      }
      if (qtype == kPerTensorAffine) {
        col_offsets[i] = sum - B_zero_point[0] * K;
      } else {
        col_offsets[i] = sum - B_zero_point[i] * K;
      }
    }
  }
  static at::Tensor fbgemm_linear_prepack(
      at::Tensor weight,
      c10::optional<Tensor> bias) {
    TORCH_CHECK(
        weight.dim() == 2,
        "The weight tensor for quantized::linear_prepack (fbgemm) should"
        " be 2-dimensional.");

    auto N = weight.size(0);
    auto K = weight.size(1);

    // TODO: contiguous is called for further JIT optimizations.
    auto weight_contig = weight.contiguous();
    const auto qtype = weight.qscheme();
    std::vector<int32_t> weight_zero_points_int32(1, 0);
    if (qtype == kPerTensorAffine) {
      weight_zero_points_int32[0] = weight.q_zero_point();
    } else if (qtype == kPerChannelAffine) {
      weight_zero_points_int32.resize(N, 0);
      for (int i = 0; i < N; ++i) {
        weight_zero_points_int32[i] =
            weight.q_per_channel_zero_points()[i].item<int32_t>();
      }
>>>>>>> 47bd39f9
    }
  }
  std::vector<float> weight_scales_float(1, 0.0);
  if (qtype == c10::kPerTensorAffine) {
    weight_scales_float[0] = weight.q_scale();
  } else if (qtype == c10::kPerChannelAffine) {
    weight_scales_float.resize(N, 0.0);
    for (int i = 0; i < N; ++i) {
      weight_scales_float[i] = weight.q_per_channel_scales()[i].item<float>();
    }
  }

  int8_t* weight_ptr_int8 =
      reinterpret_cast<int8_t*>(weight_contig.data_ptr<c10::qint8>());

  std::vector<int32_t> col_offsets(N);
  calc_col_offsets_transpose(
      /*K=*/K,
      /*N=*/N,
      /*Bint8=*/weight_ptr_int8,
      /*B_zero_point=*/weight_zero_points_int32.data(),
      /*col_offsets=*/col_offsets.data(),
      /*qtype=*/qtype);

  c10::optional<at::Tensor> bias_contig;
  if (bias.has_value()) {
    at::Tensor bias_vec = bias.value();
    TORCH_CHECK(bias_vec.dim() == 1, "bias should be a vector (1D Tensor)");
    TORCH_CHECK(
        bias_vec.size(0) == N,
        "bias should have N elements: " + std::to_string(N));
    bias_contig = bias->contiguous();
  }
  auto ret_ptr = c10::make_intrusive<PackedLinearWeight>(
      std::make_unique<fbgemm::PackBMatrix<int8_t>>(
          /*trans=*/fbgemm::matrix_op_t::Transpose,
          /*nRow=*/K,
          /*nCol=*/N,
          /*smat=*/weight_ptr_int8,
          /*ld=*/K,
          /*pmat=*/nullptr, // PackBMatrix manages ownership of pmat
          /*groups=*/1),
      bias_contig,
      col_offsets,
      weight_scales_float,
      weight_zero_points_int32,
      qtype);
  return ret_ptr;
}
#endif

#ifdef USE_PYTORCH_QNNPACK
<<<<<<< HEAD
c10::intrusive_ptr<LinearPackedParamsBase> PackedLinearWeightsQnnp::prepack(
    at::Tensor weight,
    c10::optional<at::Tensor> bias_in) {
  TORCH_CHECK(
      weight.dim() == 2,
      "quantized::linear_prepack (qnnpack): Weight tensor rank should be == 2");
  TORCH_CHECK(
      weight.qscheme() == c10::kPerTensorAffine,
      "quantized::linear_prepack (qnnpack) only supports Per Tensor Quantization Scheme")
=======
  static at::Tensor qnnpack_linear_prepack(
      at::Tensor weight,
      c10::optional<Tensor> bias_in) {
    TORCH_CHECK(
        weight.dim() == 2,
        "quantized::linear_prepack (qnnpack): Weight tensor rank should be == 2");
    TORCH_CHECK(
        weight.qscheme() == kPerTensorAffine,
        "quantized::linear_prepack (qnnpack) only supports Per Tensor Quantization Scheme")
>>>>>>> 47bd39f9

  int64_t rows_w = weight.size(0);
  at::Tensor bias_fp32;
  if (bias_in.has_value()) {
    bias_fp32 = bias_in.value();
  } else {
    bias_fp32 = at::zeros(rows_w, weight.options().dtype(at::kFloat));
  }
  TORCH_CHECK(
      !bias_fp32.defined() ||
          (bias_fp32.ndimension() == 1 && bias_fp32.size(0) == rows_w),
      "quantized::linear_prepack (qnnpack): Given weight of size ",
      weight.sizes(),
      ", expected bias to be 1-dimensional with ",
      rows_w,
      " elements",
      ", but got bias of size ",
      bias_fp32.sizes(),
      " instead");

  at::Tensor weight_contig = weight.contiguous();
  auto weight_zp = weight.q_zero_point();

  at::native::initQNNPACK();

  // We set the pre-packed linear weights to nullptr below as we call pre-pack
  // during the first invocation of operator run. Refer to qlinear.cpp for more
  // details. TODO Update to actually call pre-pack here once bias is removed
  // from pre-packing step.
  auto wt_ptr = c10::make_intrusive<PackedLinearWeightsQnnp>(
      nullptr,
      weight_contig, /* int8_t weight */
      bias_fp32.contiguous(), /* fp32 bias */
      c10::nullopt, /* input_scale */
      weight.q_scale(),
      weight_zp);
  return wt_ptr;
}
#endif

#ifdef USE_FBGEMM
namespace {
float RawUint16ToFp16(unsigned short value) {
  // Convert raw 16 bits half precision floating point number
  // to single precision floating point number.
  const unsigned short sign_bits = value >> 15;
  const unsigned short exponent_bits = value >> 10 & 0x1f;
  const unsigned short significand_bits = value & 0x3ff;

  const float sign = sign_bits ? -1 : 1;
  const float significand = 1 +
        significand_bits * 0.0009765625f; // 0.0009765625f = 0x1p-10 = 2^-10;
  const float exponent = exponent_bits - 0xf;

  return sign * std::ldexp(significand, exponent);
}

template <typename T>
bool CheckAndSaturate(T max_val, T* element) {
  if (*element > max_val) {
    *element = max_val;
    return true;
  }
  if (*element < -max_val) {
    *element = -max_val;
    return true;
  }
  return false;
}

// The range for using FP16 quantization of weights requires that the elements
// should be in the range of [5.96e-8, 65504]. If it is out of range, then the
// number will be saturated to max or min representable values by FP16.
void HandleWeightsSaturation(int64_t N, float* weight) {
  const float kFp16Max = RawUint16ToFp16(0x7BFF);
  bool found_out_of_range = false;
  for (int64_t i = 0; i < N; ++i) {
    if (CheckAndSaturate<float>(kFp16Max, weight + i)) {
      found_out_of_range = true;
    }
  }
  if (found_out_of_range) {
    TORCH_WARN("FOUND weight out of range ");
  }
}
} // namespace

c10::intrusive_ptr<LinearPackedParamsBase> PackedLinearWeightFp16::prepack(
    at::Tensor weight,
    c10::optional<at::Tensor> bias) {
  const int64_t K = weight.size(1);
  const int64_t N = weight.size(0);
  at::Tensor weight_contig = weight.contiguous();
  float* weight_contig_ptr = weight_contig.data_ptr<float>();
  HandleWeightsSaturation(K * N, weight_contig_ptr);

  // TODO(mingzhe09088):
  // Consider using a functor here in PackedGemmMatrixFP16
  // Comments from (XQ): Not entirely sure this make_unique is safe.
  // make_unique is created with regular "new", and freed through
  // TypeMetaData::deleteFn in this function. This is perfectly fine if the
  // tensors are created and freed within this translation unit. It might be
  // very problematic if that tensor flows across dll boundaries.
  auto ptr = c10::make_intrusive<PackedLinearWeightFp16>(
      std::make_unique<fbgemm::PackedGemmMatrixFP16>(
          fbgemm::matrix_op_t::Transpose, K, N, 1, weight_contig_ptr),
      bias);
  return ptr;
}
#endif
<<<<<<< HEAD

namespace at {
namespace native {
namespace {

class QLinearPackWeightInt8 final : public c10::OperatorKernel {
 public:
  c10::intrusive_ptr<LinearPackedParamsBase> operator()(
      at::Tensor weight,
      c10::optional<Tensor> bias) {
=======
  static at::Tensor run(at::Tensor weight, c10::optional<Tensor> bias) {
>>>>>>> 47bd39f9
    auto& ctx = at::globalContext();

#ifdef USE_FBGEMM
    if (ctx.qEngine() == at::QEngine::FBGEMM) {
      return PackedLinearWeight::prepack(std::move(weight), std::move(bias));
    }
#endif
#ifdef USE_PYTORCH_QNNPACK
    if (ctx.qEngine() == at::QEngine::QNNPACK) {
      return PackedLinearWeightsQnnp::prepack(
          std::move(weight), std::move(bias));
    }
#endif
    TORCH_CHECK(
        false,
        "Didn't find engine for operation quantized::linear_prepack ",
        toString(ctx.qEngine()));
  }
};

<<<<<<< HEAD
class QLinearPackWeightFp16 final : public c10::OperatorKernel {
 public:
  c10::intrusive_ptr<LinearPackedParamsBase> operator()(
      at::Tensor weight,
      c10::optional<Tensor> bias) {
=======
class QLinearPackWeightFp16 final {
public:
#ifdef USE_FBGEMM
  static at::Tensor fbgemm_linear_prepack_fp16(
      at::Tensor weight,
      c10::optional<Tensor> bias) {
    const int64_t K = weight.size(1);
    const int64_t N = weight.size(0);
    Tensor weight_contig = weight.contiguous();
    float* weight_contig_ptr = weight_contig.data_ptr<float>();
    HandleWeightsSaturation(K * N, weight_contig_ptr);

    // TODO(mingzhe09088):
    // Consider using a functor here in PackedGemmMatrixFP16
    // Comments from (XQ): Not entirely sure this make_unique is safe.
    // make_unique is created with regular "new", and freed through
    // TypeMetaData::deleteFn in this function. This is perfectly fine if the
    // tensors are created and freed within this translation unit. It might be
    // very problematic if that tensor flows across dll boundaries.
    auto ptr = std::make_unique<PackedLinearWeightFp16>(PackedLinearWeightFp16{
        std::make_unique<fbgemm::PackedGemmMatrixFP16>(
            fbgemm::matrix_op_t::Transpose, K, N, 1, weight_contig_ptr),
        bias});
    return cpp_custom_type_hack::create(std::move(ptr), weight.options());
  }
#endif
#ifdef USE_PYTORCH_QNNPACK
  static at::Tensor qnnpack_linear_prepack_fp16(
      at::Tensor weight,
      c10::optional<Tensor> bias_in) {
    TORCH_CHECK(
        false,
        "quantized::linear_prepack_fp16 is currently "
        "not supported by QNNPACK");
  }
#endif // USE_PYTORCH_QNNPACK
  static at::Tensor run(at::Tensor weight, c10::optional<Tensor> bias) {
>>>>>>> 47bd39f9
    auto& ctx = at::globalContext();
#ifdef USE_FBGEMM
    if (ctx.qEngine() == at::QEngine::FBGEMM) {
      return PackedLinearWeightFp16::prepack(
          std::move(weight), std::move(bias));
    }
#endif // USE_FBGEMM
#ifdef USE_PYTORCH_QNNPACK
    if (ctx.qEngine() == at::QEngine::QNNPACK) {
      TORCH_CHECK(
          false,
          "quantized::linear_prepack_fp16 is currently "
          "not supported by QNNPACK");
    }
#endif // USE_PYTORCH_QNNPACK
    TORCH_CHECK(
        false,
        "Didn't find engine for operation quantized::linear_prepack_fp16 ",
        toString(ctx.qEngine()));
  }

 private:
<<<<<<< HEAD
};
=======
#ifdef USE_FBGEMM
  static float RawUint16ToFp16(unsigned short value) {
    // Convert raw 16 bits half precision floating point number
    // to single precision floating point number.
    const unsigned short sign_bits = value >> 15;
    const unsigned short exponent_bits = value >> 10 & 0x1f;
    const unsigned short significand_bits = value & 0x3ff;

    const float sign = sign_bits ? -1 : 1;
    const float significand = 1 +
        significand_bits * 0.0009765625f; // 0.0009765625f = 0x1p-10 = 2^-10;
    const float exponent = exponent_bits - 0xf;
>>>>>>> 47bd39f9

class QLinearPackWeightInt8Legacy final : public c10::OperatorKernel {
 public:
  Tensor operator()(
      at::Tensor weight,
      c10::optional<Tensor> bias) {
    auto& ctx = at::globalContext();
    auto options = weight.options();

<<<<<<< HEAD
#ifdef USE_FBGEMM
    if (ctx.qEngine() == at::QEngine::FBGEMM) {
      auto prepacked = PackedLinearWeight::prepack(std::move(weight), std::move(bias));
      auto wrapped = std::make_unique<c10::intrusive_ptr<LinearPackedParamsBase>>(
        std::move(prepacked)
      );
      return cpp_custom_type_hack::create(std::move(wrapped), options);
=======
  template <typename T>
  static bool CheckAndSaturate(T max_val, T* element) {
    if (*element > max_val) {
      *element = max_val;
      return true;
>>>>>>> 47bd39f9
    }
#endif
#ifdef USE_PYTORCH_QNNPACK
    if (ctx.qEngine() == at::QEngine::QNNPACK) {
      auto prepacked = PackedLinearWeightsQnnp::prepack(
          std::move(weight), std::move(bias));
      auto wrapped = std::make_unique<c10::intrusive_ptr<LinearPackedParamsBase>>(
        std::move(prepacked)
      );
      return cpp_custom_type_hack::create(std::move(wrapped), options);
    }
#endif
    TORCH_CHECK(
        false,
        "Didn't find engine for operation quantized::linear_prepack ",
        toString(ctx.qEngine()));
  }
};

<<<<<<< HEAD
class QLinearPackWeightFp16Legacy final : public c10::OperatorKernel {
 public:
  Tensor operator()(
      at::Tensor weight,
      c10::optional<Tensor> bias) {
    auto& ctx = at::globalContext();
    auto options = weight.options();
#ifdef USE_FBGEMM
    if (ctx.qEngine() == at::QEngine::FBGEMM) {
      auto prepacked = PackedLinearWeightFp16::prepack(
          std::move(weight), std::move(bias));
      auto wrapped = std::make_unique<c10::intrusive_ptr<LinearPackedParamsBase>>(
        std::move(prepacked)
      );
      return cpp_custom_type_hack::create(std::move(wrapped), options);
=======
  // The range for using FP16 quantization of weights requires that the elements
  // should be in the range of [5.96e-8, 65504]. If it is out of range, then the
  // number will be saturated to max or min representable values by FP16.
  static void HandleWeightsSaturation(int64_t N, float* weight) {
    const float kFp16Max = RawUint16ToFp16(0x7BFF);
    bool found_out_of_range = false;
    for (int64_t i = 0; i < N; ++i) {
      if (CheckAndSaturate<float>(kFp16Max, weight + i)) {
        found_out_of_range = true;
      }
>>>>>>> 47bd39f9
    }
#endif // USE_FBGEMM
#ifdef USE_PYTORCH_QNNPACK
    if (ctx.qEngine() == at::QEngine::QNNPACK) {
      TORCH_CHECK(
          false,
          "quantized::linear_prepack_fp16 is currently "
          "not supported by QNNPACK");
    }
#endif // USE_PYTORCH_QNNPACK
    TORCH_CHECK(
        false,
        "Didn't find engine for operation quantized::linear_prepack_fp16 ",
        toString(ctx.qEngine()));
  }

 private:
};

<<<<<<< HEAD
namespace {
static auto siof = register_linear_params();
}  // namespace

static auto registry =
    c10::RegisterOperators()
        .op("quantized::linear_prepack(Tensor W, Tensor? B=None) -> __torch__.torch.classes.quantized.LinearPackedParamsBase W_prepack",
            c10::RegisterOperators::options()
            .aliasAnalysis(at::AliasAnalysisKind::PURE_FUNCTION)
            .kernel<QLinearPackWeightInt8>(DispatchKey::QuantizedCPU))
        .op("quantized::linear_prepack_fp16(Tensor W, Tensor? B=None) -> __torch__.torch.classes.quantized.LinearPackedParamsBase W_prepack",
            c10::RegisterOperators::options()
            .aliasAnalysis(at::AliasAnalysisKind::PURE_FUNCTION)
            .kernel<QLinearPackWeightFp16>(DispatchKey::CPU))
        .op("quantized::linear_prepack_legacy(Tensor W, Tensor? B=None) -> Tensor W_prepack",
            c10::RegisterOperators::options()
            .aliasAnalysis(at::AliasAnalysisKind::PURE_FUNCTION)
            .kernel<QLinearPackWeightInt8Legacy>(DispatchKey::QuantizedCPU))
        .op("quantized::linear_prepack_fp16_legacy(Tensor W, Tensor? B=None) -> Tensor W_prepack",
            c10::RegisterOperators::options()
            .aliasAnalysis(at::AliasAnalysisKind::PURE_FUNCTION)
            .kernel<QLinearPackWeightFp16Legacy>(DispatchKey::CPU))
        .op("_quantized::linear_prepack(Tensor W, Tensor? B=None) -> __torch__.torch.classes.quantized.LinearPackedParamsBase W_prepack",
            c10::RegisterOperators::options()
            .aliasAnalysis(at::AliasAnalysisKind::PURE_FUNCTION)
            .kernel<QLinearPackWeightInt8>(DispatchKey::QuantizedCPU))
        .op("_quantized::linear_prepack_fp16(Tensor W, Tensor? B=None) -> __torch__.torch.classes.quantized.LinearPackedParamsBase W_prepack",
            c10::RegisterOperators::options()
            .aliasAnalysis(at::AliasAnalysisKind::PURE_FUNCTION)
            .kernel<QLinearPackWeightFp16>(DispatchKey::CPU));
=======
TORCH_LIBRARY_IMPL(quantized, QuantizedCPU, m) {
  m.impl("linear_prepack", QLinearPackWeightInt8::run);
}

TORCH_LIBRARY_IMPL(quantized, CPU, m) {
  m.impl("linear_prepack_fp16", QLinearPackWeightFp16::run);
}

TORCH_LIBRARY_IMPL(_quantized, QuantizedCPU, m) {
  m.impl("linear_prepack", QLinearPackWeightInt8::run);
}

TORCH_LIBRARY_IMPL(_quantized, CPU, m) {
  m.impl("linear_prepack_fp16", QLinearPackWeightFp16::run);
}
>>>>>>> 47bd39f9

} // namespace
} // namespace native
} // namespace at<|MERGE_RESOLUTION|>--- conflicted
+++ resolved
@@ -12,7 +12,6 @@
 
 torch::jit::class_<LinearPackedParamsBase> register_linear_params();
 
-<<<<<<< HEAD
 #ifdef USE_FBGEMM
 namespace {
 // Calculate the column offsets.
@@ -62,57 +61,6 @@
     for (int i = 0; i < N; ++i) {
       weight_zero_points_int32[i] =
           weight.q_per_channel_zero_points()[i].item<int32_t>();
-=======
-class QLinearPackWeightInt8 final {
- public:
-#ifdef USE_FBGEMM
-  // Calculate the column offsets.
-  // Note this includes the sum of the columns as well as the scalar term
-  // B_zero_point * K, whereas the row_offsets created by
-  // PackAWithQuantRowOffset is only the sum of the A rows.
-  static void calc_col_offsets_transpose(
-      int K,
-      int N,
-      const int8_t* Bint8,
-      int32_t* B_zero_point,
-      int32_t* col_offsets,
-      c10::QScheme qtype) {
-    for (size_t i = 0; i < N; ++i) {
-      int32_t sum = 0;
-      for (size_t j = 0; j < K; ++j) {
-        sum += Bint8[i * K + j];
-      }
-      if (qtype == kPerTensorAffine) {
-        col_offsets[i] = sum - B_zero_point[0] * K;
-      } else {
-        col_offsets[i] = sum - B_zero_point[i] * K;
-      }
-    }
-  }
-  static at::Tensor fbgemm_linear_prepack(
-      at::Tensor weight,
-      c10::optional<Tensor> bias) {
-    TORCH_CHECK(
-        weight.dim() == 2,
-        "The weight tensor for quantized::linear_prepack (fbgemm) should"
-        " be 2-dimensional.");
-
-    auto N = weight.size(0);
-    auto K = weight.size(1);
-
-    // TODO: contiguous is called for further JIT optimizations.
-    auto weight_contig = weight.contiguous();
-    const auto qtype = weight.qscheme();
-    std::vector<int32_t> weight_zero_points_int32(1, 0);
-    if (qtype == kPerTensorAffine) {
-      weight_zero_points_int32[0] = weight.q_zero_point();
-    } else if (qtype == kPerChannelAffine) {
-      weight_zero_points_int32.resize(N, 0);
-      for (int i = 0; i < N; ++i) {
-        weight_zero_points_int32[i] =
-            weight.q_per_channel_zero_points()[i].item<int32_t>();
-      }
->>>>>>> 47bd39f9
     }
   }
   std::vector<float> weight_scales_float(1, 0.0);
@@ -162,10 +110,9 @@
       qtype);
   return ret_ptr;
 }
-#endif
-
-#ifdef USE_PYTORCH_QNNPACK
-<<<<<<< HEAD
+#endif // USE_FBGEMM
+
+#ifdef USE_PYTORCH_QNNPACK
 c10::intrusive_ptr<LinearPackedParamsBase> PackedLinearWeightsQnnp::prepack(
     at::Tensor weight,
     c10::optional<at::Tensor> bias_in) {
@@ -175,17 +122,6 @@
   TORCH_CHECK(
       weight.qscheme() == c10::kPerTensorAffine,
       "quantized::linear_prepack (qnnpack) only supports Per Tensor Quantization Scheme")
-=======
-  static at::Tensor qnnpack_linear_prepack(
-      at::Tensor weight,
-      c10::optional<Tensor> bias_in) {
-    TORCH_CHECK(
-        weight.dim() == 2,
-        "quantized::linear_prepack (qnnpack): Weight tensor rank should be == 2");
-    TORCH_CHECK(
-        weight.qscheme() == kPerTensorAffine,
-        "quantized::linear_prepack (qnnpack) only supports Per Tensor Quantization Scheme")
->>>>>>> 47bd39f9
 
   int64_t rows_w = weight.size(0);
   at::Tensor bias_fp32;
@@ -224,7 +160,7 @@
       weight_zp);
   return wt_ptr;
 }
-#endif
+#endif // USE_PYTORCH_QNNPACK
 
 #ifdef USE_FBGEMM
 namespace {
@@ -236,8 +172,8 @@
   const unsigned short significand_bits = value & 0x3ff;
 
   const float sign = sign_bits ? -1 : 1;
-  const float significand = 1 +
-        significand_bits * 0.0009765625f; // 0.0009765625f = 0x1p-10 = 2^-10;
+  const float significand =
+      1 + significand_bits * 0.0009765625f; // 0.0009765625f = 0x1p-10 = 2^-10;
   const float exponent = exponent_bits - 0xf;
 
   return sign * std::ldexp(significand, exponent);
@@ -295,21 +231,17 @@
       bias);
   return ptr;
 }
-#endif
-<<<<<<< HEAD
+#endif // USE_FBGEMM
 
 namespace at {
 namespace native {
 namespace {
 
-class QLinearPackWeightInt8 final : public c10::OperatorKernel {
+class QLinearPackWeightInt8 final {
  public:
-  c10::intrusive_ptr<LinearPackedParamsBase> operator()(
+  static c10::intrusive_ptr<LinearPackedParamsBase> run(
       at::Tensor weight,
       c10::optional<Tensor> bias) {
-=======
-  static at::Tensor run(at::Tensor weight, c10::optional<Tensor> bias) {
->>>>>>> 47bd39f9
     auto& ctx = at::globalContext();
 
 #ifdef USE_FBGEMM
@@ -330,56 +262,76 @@
   }
 };
 
-<<<<<<< HEAD
-class QLinearPackWeightFp16 final : public c10::OperatorKernel {
+class QLinearPackWeightFp16 final {
  public:
-  c10::intrusive_ptr<LinearPackedParamsBase> operator()(
-      at::Tensor weight,
-      c10::optional<Tensor> bias) {
-=======
-class QLinearPackWeightFp16 final {
-public:
-#ifdef USE_FBGEMM
-  static at::Tensor fbgemm_linear_prepack_fp16(
-      at::Tensor weight,
-      c10::optional<Tensor> bias) {
-    const int64_t K = weight.size(1);
-    const int64_t N = weight.size(0);
-    Tensor weight_contig = weight.contiguous();
-    float* weight_contig_ptr = weight_contig.data_ptr<float>();
-    HandleWeightsSaturation(K * N, weight_contig_ptr);
-
-    // TODO(mingzhe09088):
-    // Consider using a functor here in PackedGemmMatrixFP16
-    // Comments from (XQ): Not entirely sure this make_unique is safe.
-    // make_unique is created with regular "new", and freed through
-    // TypeMetaData::deleteFn in this function. This is perfectly fine if the
-    // tensors are created and freed within this translation unit. It might be
-    // very problematic if that tensor flows across dll boundaries.
-    auto ptr = std::make_unique<PackedLinearWeightFp16>(PackedLinearWeightFp16{
-        std::make_unique<fbgemm::PackedGemmMatrixFP16>(
-            fbgemm::matrix_op_t::Transpose, K, N, 1, weight_contig_ptr),
-        bias});
-    return cpp_custom_type_hack::create(std::move(ptr), weight.options());
-  }
-#endif
-#ifdef USE_PYTORCH_QNNPACK
-  static at::Tensor qnnpack_linear_prepack_fp16(
-      at::Tensor weight,
-      c10::optional<Tensor> bias_in) {
+  static c10::intrusive_ptr<LinearPackedParamsBase> run(at::Tensor weight, c10::optional<Tensor> bias) {
+    auto& ctx = at::globalContext();
+#ifdef USE_FBGEMM
+  if (ctx.qEngine() == at::QEngine::FBGEMM) {
+    return PackedLinearWeightFp16::prepack(std::move(weight), std::move(bias));
+  }
+#endif // USE_FBGEMM
+#ifdef USE_PYTORCH_QNNPACK
+  if (ctx.qEngine() == at::QEngine::QNNPACK) {
     TORCH_CHECK(
         false,
         "quantized::linear_prepack_fp16 is currently "
         "not supported by QNNPACK");
   }
 #endif // USE_PYTORCH_QNNPACK
-  static at::Tensor run(at::Tensor weight, c10::optional<Tensor> bias) {
->>>>>>> 47bd39f9
+  TORCH_CHECK(
+      false,
+      "Didn't find engine for operation quantized::linear_prepack_fp16 ",
+      toString(ctx.qEngine()));
+  }
+};
+
+class QLinearPackWeightInt8Legacy final {
+ public:
+  static Tensor run(at::Tensor weight, c10::optional<Tensor> bias) {
     auto& ctx = at::globalContext();
+    auto options = weight.options();
+
 #ifdef USE_FBGEMM
     if (ctx.qEngine() == at::QEngine::FBGEMM) {
-      return PackedLinearWeightFp16::prepack(
-          std::move(weight), std::move(bias));
+      auto prepacked =
+          PackedLinearWeight::prepack(std::move(weight), std::move(bias));
+      auto wrapped =
+          std::make_unique<c10::intrusive_ptr<LinearPackedParamsBase>>(
+              std::move(prepacked));
+      return cpp_custom_type_hack::create(std::move(wrapped), options);
+    }
+#endif // USE_FBGEMM
+#ifdef USE_PYTORCH_QNNPACK
+    if (ctx.qEngine() == at::QEngine::QNNPACK) {
+      auto prepacked =
+          PackedLinearWeightsQnnp::prepack(std::move(weight), std::move(bias));
+      auto wrapped =
+          std::make_unique<c10::intrusive_ptr<LinearPackedParamsBase>>(
+              std::move(prepacked));
+      return cpp_custom_type_hack::create(std::move(wrapped), options);
+    }
+#endif // USE_PYTORCH_QNNPACK
+    TORCH_CHECK(
+        false,
+        "Didn't find engine for operation quantized::linear_prepack ",
+        toString(ctx.qEngine()));
+  }
+};
+
+class QLinearPackWeightFp16Legacy final {
+ public:
+  static Tensor run(at::Tensor weight, c10::optional<Tensor> bias) {
+    auto& ctx = at::globalContext();
+    auto options = weight.options();
+#ifdef USE_FBGEMM
+    if (ctx.qEngine() == at::QEngine::FBGEMM) {
+      auto prepacked =
+          PackedLinearWeightFp16::prepack(std::move(weight), std::move(bias));
+      auto wrapped =
+          std::make_unique<c10::intrusive_ptr<LinearPackedParamsBase>>(
+              std::move(prepacked));
+      return cpp_custom_type_hack::create(std::move(wrapped), options);
     }
 #endif // USE_FBGEMM
 #ifdef USE_PYTORCH_QNNPACK
@@ -395,152 +347,16 @@
         "Didn't find engine for operation quantized::linear_prepack_fp16 ",
         toString(ctx.qEngine()));
   }
-
- private:
-<<<<<<< HEAD
 };
-=======
-#ifdef USE_FBGEMM
-  static float RawUint16ToFp16(unsigned short value) {
-    // Convert raw 16 bits half precision floating point number
-    // to single precision floating point number.
-    const unsigned short sign_bits = value >> 15;
-    const unsigned short exponent_bits = value >> 10 & 0x1f;
-    const unsigned short significand_bits = value & 0x3ff;
-
-    const float sign = sign_bits ? -1 : 1;
-    const float significand = 1 +
-        significand_bits * 0.0009765625f; // 0.0009765625f = 0x1p-10 = 2^-10;
-    const float exponent = exponent_bits - 0xf;
->>>>>>> 47bd39f9
-
-class QLinearPackWeightInt8Legacy final : public c10::OperatorKernel {
- public:
-  Tensor operator()(
-      at::Tensor weight,
-      c10::optional<Tensor> bias) {
-    auto& ctx = at::globalContext();
-    auto options = weight.options();
-
-<<<<<<< HEAD
-#ifdef USE_FBGEMM
-    if (ctx.qEngine() == at::QEngine::FBGEMM) {
-      auto prepacked = PackedLinearWeight::prepack(std::move(weight), std::move(bias));
-      auto wrapped = std::make_unique<c10::intrusive_ptr<LinearPackedParamsBase>>(
-        std::move(prepacked)
-      );
-      return cpp_custom_type_hack::create(std::move(wrapped), options);
-=======
-  template <typename T>
-  static bool CheckAndSaturate(T max_val, T* element) {
-    if (*element > max_val) {
-      *element = max_val;
-      return true;
->>>>>>> 47bd39f9
-    }
-#endif
-#ifdef USE_PYTORCH_QNNPACK
-    if (ctx.qEngine() == at::QEngine::QNNPACK) {
-      auto prepacked = PackedLinearWeightsQnnp::prepack(
-          std::move(weight), std::move(bias));
-      auto wrapped = std::make_unique<c10::intrusive_ptr<LinearPackedParamsBase>>(
-        std::move(prepacked)
-      );
-      return cpp_custom_type_hack::create(std::move(wrapped), options);
-    }
-#endif
-    TORCH_CHECK(
-        false,
-        "Didn't find engine for operation quantized::linear_prepack ",
-        toString(ctx.qEngine()));
-  }
-};
-
-<<<<<<< HEAD
-class QLinearPackWeightFp16Legacy final : public c10::OperatorKernel {
- public:
-  Tensor operator()(
-      at::Tensor weight,
-      c10::optional<Tensor> bias) {
-    auto& ctx = at::globalContext();
-    auto options = weight.options();
-#ifdef USE_FBGEMM
-    if (ctx.qEngine() == at::QEngine::FBGEMM) {
-      auto prepacked = PackedLinearWeightFp16::prepack(
-          std::move(weight), std::move(bias));
-      auto wrapped = std::make_unique<c10::intrusive_ptr<LinearPackedParamsBase>>(
-        std::move(prepacked)
-      );
-      return cpp_custom_type_hack::create(std::move(wrapped), options);
-=======
-  // The range for using FP16 quantization of weights requires that the elements
-  // should be in the range of [5.96e-8, 65504]. If it is out of range, then the
-  // number will be saturated to max or min representable values by FP16.
-  static void HandleWeightsSaturation(int64_t N, float* weight) {
-    const float kFp16Max = RawUint16ToFp16(0x7BFF);
-    bool found_out_of_range = false;
-    for (int64_t i = 0; i < N; ++i) {
-      if (CheckAndSaturate<float>(kFp16Max, weight + i)) {
-        found_out_of_range = true;
-      }
->>>>>>> 47bd39f9
-    }
-#endif // USE_FBGEMM
-#ifdef USE_PYTORCH_QNNPACK
-    if (ctx.qEngine() == at::QEngine::QNNPACK) {
-      TORCH_CHECK(
-          false,
-          "quantized::linear_prepack_fp16 is currently "
-          "not supported by QNNPACK");
-    }
-#endif // USE_PYTORCH_QNNPACK
-    TORCH_CHECK(
-        false,
-        "Didn't find engine for operation quantized::linear_prepack_fp16 ",
-        toString(ctx.qEngine()));
-  }
-
- private:
-};
-
-<<<<<<< HEAD
-namespace {
-static auto siof = register_linear_params();
-}  // namespace
-
-static auto registry =
-    c10::RegisterOperators()
-        .op("quantized::linear_prepack(Tensor W, Tensor? B=None) -> __torch__.torch.classes.quantized.LinearPackedParamsBase W_prepack",
-            c10::RegisterOperators::options()
-            .aliasAnalysis(at::AliasAnalysisKind::PURE_FUNCTION)
-            .kernel<QLinearPackWeightInt8>(DispatchKey::QuantizedCPU))
-        .op("quantized::linear_prepack_fp16(Tensor W, Tensor? B=None) -> __torch__.torch.classes.quantized.LinearPackedParamsBase W_prepack",
-            c10::RegisterOperators::options()
-            .aliasAnalysis(at::AliasAnalysisKind::PURE_FUNCTION)
-            .kernel<QLinearPackWeightFp16>(DispatchKey::CPU))
-        .op("quantized::linear_prepack_legacy(Tensor W, Tensor? B=None) -> Tensor W_prepack",
-            c10::RegisterOperators::options()
-            .aliasAnalysis(at::AliasAnalysisKind::PURE_FUNCTION)
-            .kernel<QLinearPackWeightInt8Legacy>(DispatchKey::QuantizedCPU))
-        .op("quantized::linear_prepack_fp16_legacy(Tensor W, Tensor? B=None) -> Tensor W_prepack",
-            c10::RegisterOperators::options()
-            .aliasAnalysis(at::AliasAnalysisKind::PURE_FUNCTION)
-            .kernel<QLinearPackWeightFp16Legacy>(DispatchKey::CPU))
-        .op("_quantized::linear_prepack(Tensor W, Tensor? B=None) -> __torch__.torch.classes.quantized.LinearPackedParamsBase W_prepack",
-            c10::RegisterOperators::options()
-            .aliasAnalysis(at::AliasAnalysisKind::PURE_FUNCTION)
-            .kernel<QLinearPackWeightInt8>(DispatchKey::QuantizedCPU))
-        .op("_quantized::linear_prepack_fp16(Tensor W, Tensor? B=None) -> __torch__.torch.classes.quantized.LinearPackedParamsBase W_prepack",
-            c10::RegisterOperators::options()
-            .aliasAnalysis(at::AliasAnalysisKind::PURE_FUNCTION)
-            .kernel<QLinearPackWeightFp16>(DispatchKey::CPU));
-=======
+
 TORCH_LIBRARY_IMPL(quantized, QuantizedCPU, m) {
   m.impl("linear_prepack", QLinearPackWeightInt8::run);
+  m.impl("linear_prepack_legacy", QLinearPackWeightInt8Legacy::run);
 }
 
 TORCH_LIBRARY_IMPL(quantized, CPU, m) {
   m.impl("linear_prepack_fp16", QLinearPackWeightFp16::run);
+  m.impl("linear_prepack_fp16_legacy", QLinearPackWeightFp16Legacy::run);
 }
 
 TORCH_LIBRARY_IMPL(_quantized, QuantizedCPU, m) {
@@ -549,8 +365,8 @@
 
 TORCH_LIBRARY_IMPL(_quantized, CPU, m) {
   m.impl("linear_prepack_fp16", QLinearPackWeightFp16::run);
-}
->>>>>>> 47bd39f9
+  m.impl("linear_prepack_fp16_legacy", QLinearPackWeightFp16Legacy::run);
+}
 
 } // namespace
 } // namespace native
